import os
from typing import List, Dict, Optional, Tuple, Set, Any, Union, Sequence, TypeVar
from typing_extensions import Literal
import yaml
from collections import OrderedDict, defaultdict, namedtuple
import argparse
import pathlib
import json
from dataclasses import dataclass

from tools.codegen.model import (
    Argument,
    DispatchKey,
    FunctionSchema,
    Location,
    NativeFunction,
    NativeFunctionsGroup,
    OperatorName,
    BackendIndex,
    BackendMetadata,
    OptionalType,
    SchemaKind,
    SelfArgument,
    TensorOptionsArguments,
    Type,
    Variant,
    is_cuda_dispatch_key,
    is_generic_dispatch_key,
    is_ufunc_dispatch_key,
    NativeFunctionsViewGroup,
    ViewSchemaKind,
    BaseOperatorName,
    Tag,
)
from tools.codegen.api.types import (
    Binding,
    CppSignature,
    CppSignatureGroup,
    DispatcherSignature,
    NativeSignature,
)
from tools.codegen.api import cpp
import tools.codegen.api.dispatcher as dispatcher
import tools.codegen.api.native as native
import tools.codegen.api.meta as meta
import tools.codegen.api.structured as structured
from tools.codegen.api.translate import translate
from tools.codegen.code_template import CodeTemplate
from tools.codegen.selective_build.selector import SelectiveBuilder
from tools.codegen.utils import (
    Target,
    concatMap,
    context,
    mapMaybe,
    YamlDumper,
    YamlLoader,
    FileManager,
    assert_never,
    make_file_manager,
)
from tools.codegen.context import (
    method_with_native_function,
    native_function_manager,
    with_native_function_and_indices,
    with_native_function,
)
import tools.codegen.dest as dest
from tools.codegen.gen_functionalization_type import (
    gen_functionalization_definition,
    gen_functionalization_registration,
    gen_functionalization_view_inverse_declaration,
    gen_composite_view_copy_kernel,
)

T = TypeVar("T")

# Welcome to the ATen code generator v2!  The ATen code generator is
# responsible for parsing native_functions.yaml and then generating
# various generated files (e.g., TypeDefault.cpp) based on the operators
# defined in this file.  This means that the code generator knows how to
# parse function schema, and then translate this into various C++ types
# and boilerplate code.
#
# Some things to know about this file when you modify it:
#
# - This file has STRICT mypy typechecking.  Typecheck it with
#   `mypy --config mypy-strict.ini` in the root source directory
#
# - Most of the heavy lifting lives in external modules:
#   - 'model' has the data model for native_functions.yaml.  The classes
#     in those file represent what you see when you look at
#     a native_functions.yaml
#   - 'api' has conversions for how to translate JIT schema into
#     the various C++ APIs that the codegen interacts with.  There
#     are in fact THREE different C++ APIs: the public C++ API,
#     the dispatcher API, and the legacy disaptcher API.  See each
#     of these respective files for more information

# ~~~~~~~~~~~~~~~~~~~~~~~~~~~~~~~~~~~~~~~~~~~~~~~~~~~~~~~~~~~~~~~~~~~ #
#
#                         HELPER FUNCTIONS
#
# ~~~~~~~~~~~~~~~~~~~~~~~~~~~~~~~~~~~~~~~~~~~~~~~~~~~~~~~~~~~~~~~~~~~ #


class NamespaceHelper:
    """A helper for constructing the namespace open and close strings for a nested set of namespaces.

    e.g. for namespace_str torch::lazy,

    prologue:
    namespace torch {
    namespace lazy {

    epilogue:
    } // namespace lazy
    } // namespace torch
    """

    def __init__(self, namespace_str: str):
        # cpp_namespace can be a colon joined string such as torch::lazy
        cpp_namespaces = namespace_str.split("::")
        self.prologue_ = "\n".join([f"namespace {n} {{" for n in cpp_namespaces])
        self.epilogue_ = "\n".join(
            [f"}} // namespace {n}" for n in reversed(cpp_namespaces)]
        )

    @property
    def prologue(self) -> str:
        return self.prologue_

    @property
    def epilogue(self) -> str:
        return self.epilogue_


# A custom loader for YAML to let us also keep track of line numbers
# of each entry in the YAML file
class LineLoader(YamlLoader):
    def construct_mapping(self, node, deep=False):  # type: ignore[no-untyped-def]
        mapping = super().construct_mapping(node, deep=deep)  # type: ignore[no-untyped-call]
        # Add 1 so line numbering starts at 1
        mapping["__line__"] = node.start_mark.line + 1
        return mapping


_GLOBAL_PARSE_NATIVE_YAML_CACHE = {}

# Parse native_functions.yaml into a sequence of NativeFunctions and Backend Indices.
ParsedYaml = namedtuple("ParsedYaml", ["native_functions", "backend_indices"])


def parse_native_yaml_struct(es: object, path: str = "<stdin>") -> ParsedYaml:
    assert isinstance(es, list)
    rs: List[NativeFunction] = []
    bs: Dict[DispatchKey, Dict[OperatorName, BackendMetadata]] = defaultdict(dict)
    for e in es:
        assert isinstance(e.get("__line__"), int), e
        loc = Location(path, e["__line__"])
        funcs = e.get("func")
        with context(lambda: f"in {loc}:\n  {funcs}"):
            func, m = NativeFunction.from_yaml(e, loc)
            rs.append(func)
            BackendIndex.grow_index(bs, m)
    error_check_native_functions(rs)
    # Default dict is to prevent the codegen from barfing when we have a dispatch key that has no kernels yet.
    indices: Dict[DispatchKey, BackendIndex] = defaultdict(
        lambda: BackendIndex(
            dispatch_key=DispatchKey.Undefined,
            use_out_as_primary=True,
            external=False,
            device_guard=False,
            index={},
        )
    )
    for k, v in bs.items():
        # All structured in-tree operators are implemented in terms of their out operator.
        indices[k] = BackendIndex(
            dispatch_key=k,
            use_out_as_primary=True,
            external=False,
            # Only cuda-like devices in tree require device guards
            device_guard=is_cuda_dispatch_key(k),
            index=v,
        )
    return ParsedYaml(rs, indices)


def parse_native_yaml(path: str) -> ParsedYaml:
    global _GLOBAL_PARSE_NATIVE_YAML_CACHE
    if path not in _GLOBAL_PARSE_NATIVE_YAML_CACHE:
        with open(path, "r") as f:
            es = yaml.load(f, Loader=LineLoader)
        _GLOBAL_PARSE_NATIVE_YAML_CACHE[path] = parse_native_yaml_struct(es, path=path)

    return _GLOBAL_PARSE_NATIVE_YAML_CACHE[path]


# Some assertions are already performed during parsing, but those are only within a single NativeFunction.
# Assertions here are meant to be performed across NativeFunctions.
def error_check_native_functions(funcs: Sequence[NativeFunction]) -> None:
    func_map: Dict[OperatorName, NativeFunction] = {}
    base_func_map: Dict[BaseOperatorName, List[NativeFunction]] = defaultdict(list)
    for f in funcs:
        func_map[f.func.name] = f
        base_func_map[f.func.name.name].append(f)
    for f in funcs:
        if f.structured_delegate is not None:
            delegate_func = func_map[f.structured_delegate]
            assert delegate_func.structured, (
                f"{f.func.name} is marked as a structured_delegate pointing to "
                f"{f.structured_delegate}, but {f.structured_delegate} is not marked as structured. "
                f"Consider adding 'structured=True' to the delegated operator"
            )
        if f.tag is not None and f.tag is Tag.inplace_view:
            base_name = f.func.name.name
            overload_name = f.func.name.overload_name
            assert base_name.inplace, (
                f"{f.func.name} is marked with tag: inplace_view, but it doesn't follow the naming "
                "convention for inplace ops - the codegen expects the base name to have a trailing underscore. "
            )
            out_of_place_base_name = BaseOperatorName(
                base_name.base, False, base_name.dunder_method
            )
            assert len(base_func_map[out_of_place_base_name]) > 0, (
                f"{f.func.name} is marked with tag: inplace_view. The codegen expects there to be a corresponding "
                f"out-of-place view op with the name '{base_name}' and matching schema, but it didn't find one. "
            )


def cpp_string(s: str) -> str:
    """Convert a python string into a c++ string literal"""
    s = s.replace("\\", "\\\\")
    s = s.replace('"', '\\"')
    s = s.replace("\a", "\\a")
    s = s.replace("\b", "\\b")
    s = s.replace("\f", "\\f")
    s = s.replace("\n", "\\n")
    s = s.replace("\v", "\\v")
    s = s.replace("\t", "\\t")
    return f'"{s}"'


# ~~~~~~~~~~~~~~~~~~~~~~~~~~~~~~~~~~~~~~~~~~~~~~~~~~~~~~~~~~~~~~~~~~~ #
#
#                        C++ CODE GENERATION
#
# ~~~~~~~~~~~~~~~~~~~~~~~~~~~~~~~~~~~~~~~~~~~~~~~~~~~~~~~~~~~~~~~~~~~ #

# Most functions in this section are curried: they consist of a function
# that takes some parameters (e.g., what is to be generated) which itself
# returns a function that actually maps NativeFunction to the code
# to be generated.  This pattern makes it convenient to use map, concatMap
# and similar functional combinators.


def static_dispatch_keys(backend: Optional[BackendIndex]) -> List[DispatchKey]:
    if backend is None:
        return []
    else:
        return [
            backend.dispatch_key,
            DispatchKey.CompositeImplicitAutograd,
            DispatchKey.CompositeExplicitAutograd,
        ]


def get_static_dispatch_backend(
    f: NativeFunction, backend_index: BackendIndex
) -> Optional[DispatchKey]:
    if f.structured_delegate is not None or backend_index.has_kernel(f):
        # TODO: for ops with structured_delegate it should check the dispatch table of
        # the out variant instead. For now, these structured ops all have CPU/CUDA kernels
        # so we always dispatch to the `backend`, but this could be wrong when we
        # migrate math/default_backend ops to use structured delegate.
        return backend_index.dispatch_key
    elif f.has_composite_explicit_autograd_kernel:
        return DispatchKey.CompositeExplicitAutograd
    elif f.has_composite_implicit_autograd_kernel:
        return DispatchKey.CompositeImplicitAutograd
    return None


def static_dispatch_ops_header(
    f: NativeFunction, backend_index: Optional[BackendIndex]
) -> Optional[str]:
    if backend_index is None or f.manual_kernel_registration:
        return None

    dispatch_key = get_static_dispatch_backend(f, backend_index)
    return (
        f"#include <ATen/ops/{f.root_name}_{dispatch_key.lower()}_dispatch.h>"
        if dispatch_key is not None
        else None
    )


def static_dispatch_extra_headers(
    backend: Optional[BackendIndex], skip_tensor_include: bool = False
) -> List[str]:
    if skip_tensor_include:
        # See Note [Avoiding Include Cycles In Static Dispatch]
        maybe_inl = "_inl"
    else:
        maybe_inl = ""
    return [
        f"#include <ATen/{dispatch_key}Functions{maybe_inl}.h>"
        for dispatch_key in static_dispatch_keys(backend)
    ]


def static_dispatch(
    f: NativeFunction,
    cpp_sig: CppSignature,
    *,
    method: bool,
    backend_index: Optional[BackendIndex],
) -> Optional[str]:
    if backend_index is None or f.manual_kernel_registration:
        return None
    target_sig = CppSignatureGroup.from_native_function(
        f, method=False, fallback_binding=False
    ).signature
    name = target_sig.name()
    exprs = translate(cpp_sig.arguments(), target_sig.arguments(), method=method)
    exprs_str = ", ".join(a.expr for a in exprs)

    dispatch_key = get_static_dispatch_backend(f, backend_index)
    if dispatch_key is not None:
        return f"return at::{dispatch_key.lower()}::{name}({exprs_str});"

    return f'TORCH_CHECK(false, "Static dispatch does not support {name} for {backend_index.dispatch_key}.");'


# Generates RegisterSchema.cpp.  Depending on the selector, either
# all schemas are registered, or only some are (in the case of
# selective build)
@dataclass(frozen=True)
class RegisterSchema:
    selector: SelectiveBuilder

    @method_with_native_function
    def __call__(self, f: NativeFunction) -> Optional[str]:
        if not self.selector.is_native_function_selected(f):
            return None
        return f"m.def({cpp_string(str(f.func))});\n"


# Generates Operators.h and Operators.cpp.
# These provide macros that, given an operator and overload name, allow users
# to access an "un-overloaded" function version of the operator. This
# is useful for extension writers who want to (1) want to decltype the operator
# and (2) don't want to worry about method-only operators.
@dataclass(frozen=True)
class ComputeOperators:
    target: Union[Literal[Target.DECLARATION], Literal[Target.DEFINITION]]

    @method_with_native_function
    def __call__(self, f: NativeFunction) -> str:
        sig = DispatcherSignature.from_schema(f.func, structured_type_override=f.part_of_structured_group)
        name = f.func.name.unambiguous_name()
        call_method_name = "call"
        redispatch_method_name = "redispatch"

        if self.target is Target.DECLARATION:
            # Note [The ATen Operators API]
            # The ATen Operators API lives in the at::_ops namespace, and contains compile-time
            # metadata about each operator + entry points into the Dispatcher.
            # The C++ function, method, and redispatch API's are all implemented as wrappers
            # into various bits of the structs defined here.
            #
            # Important characteristics about the Operators API:
            # (1) It follows the Dispatcher API.
            #     This is kind of necessary to avoid overhead.
            #     For example: if it followed the C++ API, then all of the faithful C++ factory functions
            #     would need to wrap their arguments into TensorOptions only to unwrap them again.
            # (2) Overload names are disambiguated.
            #     This is helpful for pytorch extenders who would like to decltype() an aten operator,
            #     that has overloads, e.g. decltype(at::_ops::mul_Tensor::call)
            # (3) No argument defaulting is allowed.
            #     This is more of an implementation detail to avoid #include cycles,
            #     since TensorBody.h (which defines the Tensor class) needs to include this file.
            # (4) manual_cpp_bindings and faithful names are not included in the API.
            #     This applies to stuff like __dispatch__is_complex(), and add_outf().
            #     These aren't "real aten ops", they're just additional functions provided by the C++ API.
            #     They're implemented as wrappers in Functions.h that call into the actual operators
            #     defined here, i.e. at::_ops::is_complex::call() and at::_ops::add_out::call().
            #     This means that ATEN_OP(is_complex) will not fastpath, and will go through the dispatcher.
            return f"""
struct TORCH_API {name} {{
  using schema = {sig.type()};
  using ptr_schema = schema*;
  // See Note [static constexpr char* members for windows NVCC]
  STATIC_CONSTEXPR_STR_INL_EXCEPT_WIN_CUDA(name, "aten::{f.func.name.name}")
  STATIC_CONSTEXPR_STR_INL_EXCEPT_WIN_CUDA(overload_name, "{f.func.name.overload_name}")
  STATIC_CONSTEXPR_STR_INL_EXCEPT_WIN_CUDA(schema_str, {cpp_string(str(f.func))})
  static {sig.defn(name=call_method_name, is_redispatching_fn=False)};
  static {sig.defn(name=redispatch_method_name, is_redispatching_fn=True)};
}};"""
        elif self.target is Target.DEFINITION:
            defns = f"""
STATIC_CONST_STR_OUT_OF_LINE_FOR_WIN_CUDA({name}, name, "aten::{f.func.name.name}")
STATIC_CONST_STR_OUT_OF_LINE_FOR_WIN_CUDA({name}, overload_name, "{f.func.name.overload_name}")
STATIC_CONST_STR_OUT_OF_LINE_FOR_WIN_CUDA({name}, schema_str, {cpp_string(str(f.func))})

// aten::{f.func}
static C10_NOINLINE c10::TypedOperatorHandle<{name}::schema> create_{name}_typed_handle() {{
  return c10::Dispatcher::singleton()
      .findSchemaOrThrow({name}::name, {name}::overload_name)
      .typed<{name}::schema>();
}}
"""

            for is_redispatching_fn in [False, True]:
                if is_redispatching_fn:
                    dispatcher_exprs_str = ", ".join(
                        ["dispatchKeySet"] + [a.name for a in sig.arguments()]
                    )
                    dispatcher_call = "redispatch"
                    method_name = f"{name}::{redispatch_method_name}"
                else:
                    dispatcher_exprs_str = ", ".join([a.name for a in sig.arguments()])
                    dispatcher_call = "call"
                    method_name = f"{name}::{call_method_name}"

                defns += f"""
// aten::{f.func}
{sig.defn(name=method_name, is_redispatching_fn=is_redispatching_fn)} {{
    static auto op = create_{name}_typed_handle();
    return op.{dispatcher_call}({dispatcher_exprs_str});
}}
"""
            return defns
        else:
            assert_never(self.target)


# Generates Functions.h, which provides the functional public C++ API,
# and the scaffolding to call into the dispatcher from these functions.
@dataclass(frozen=True)
class ComputeFunction:
    static_dispatch_backend_index: Optional[BackendIndex]

    @method_with_native_function
    def __call__(self, f: NativeFunction) -> Optional[str]:
        if Variant.function not in f.variants:
            return None

        sig_group = CppSignatureGroup.from_native_function(
            f, method=False, fallback_binding=f.manual_cpp_binding
        )

        def generate_defn(faithful: bool) -> str:
            if faithful:
                sig = sig_group.faithful_signature
                assert sig is not None
            else:
                sig = sig_group.signature

            # See Note [The ATen Operators API]
            target_sig = DispatcherSignature.from_schema(f.func, structured_type_override=f.part_of_structured_group)
            exprs = translate(sig.arguments(), target_sig.arguments())
            exprs_str = ", ".join([e.expr for e in exprs])

            static_dispatch_block = static_dispatch(
                f, sig, method=False, backend_index=self.static_dispatch_backend_index
            )
            if static_dispatch_block is None:
                return f"""
// aten::{f.func}
TORCH_API inline {sig.decl()} {{
    return at::_ops::{f.func.name.unambiguous_name()}::call({exprs_str});
}}
"""
            else:
                return f"""
// aten::{f.func}
TORCH_API inline {sig.decl()} {{
    {static_dispatch_block}
}}
"""

        result = generate_defn(False)
        if sig_group.faithful_signature is not None:
            result += generate_defn(True)

        return result


# Generates TensorBody.h. This file provides the object-oriented (method-based)
# public C++ API, and the scaffolding to call into the dispatcher from these functions.
@dataclass(frozen=True)
class ComputeTensorMethod:
    target: Union[Literal[Target.DECLARATION], Literal[Target.DEFINITION]]
    static_dispatch_backend_index: Optional[BackendIndex]

    @method_with_native_function
    def __call__(self, f: NativeFunction) -> Optional[str]:
        if Variant.method not in f.variants:
            return None

        assert not f.func.is_out_fn()
        assert f.func.arguments.self_arg is not None

        sig_group = CppSignatureGroup.from_native_function(
            f, method=True, fallback_binding=f.manual_cpp_binding
        )

        if self.target is Target.DECLARATION:
            result = f"{sig_group.signature.decl()} const;\n"
            if sig_group.faithful_signature is not None:
                result += f"{sig_group.faithful_signature.decl()} const;\n"
            return result

        if self.target is not Target.DEFINITION:
            assert_never(self.target)

        def generate_defn(faithful: bool) -> str:
            if faithful:
                sig = sig_group.faithful_signature
                assert sig is not None
            else:
                sig = sig_group.signature

            target_sig = DispatcherSignature.from_schema(f.func, structured_type_override=f.part_of_structured_group)
            exprs = translate(sig.arguments(), target_sig.arguments(), method=True)
            exprs_str = ", ".join([e.expr for e in exprs])

            static_dispatch_block = static_dispatch(
                f, sig, method=True, backend_index=self.static_dispatch_backend_index
            )
            if static_dispatch_block is None:
                return f"""
// aten::{f.func}
inline {sig.defn(prefix="Tensor::")} const {{
    return at::_ops::{f.func.name.unambiguous_name()}::call({exprs_str});
}}
"""
            else:
                return f"""
// aten::{f.func}
inline {sig.defn(prefix="Tensor::")} const {{
    {static_dispatch_block}
}}
"""

        result = generate_defn(faithful=False)
        if sig_group.faithful_signature is not None:
            result += generate_defn(faithful=True)

        return result


# Generates RedispatchFunctions.h.
# This is similar to the C++ API defined in Functions.h, but provides access
# to the dispatcher's redispatch API.
@dataclass(frozen=True)
class ComputeRedispatchFunction:
    @method_with_native_function
    def __call__(self, f: NativeFunction) -> Optional[str]:
        # We unconditionally generate function variants of the redispatch API.
        # This is mainly because we can namespace functions separately, but not methods,
        sig_group = CppSignatureGroup.from_native_function(
            f, method=False, fallback_binding=f.manual_cpp_binding
        )

        def generate_defn(faithful: bool) -> str:
            if faithful:
                sig = sig_group.faithful_signature
                assert sig is not None
            else:
                sig = sig_group.signature

            target_sig = DispatcherSignature.from_schema(f.func, structured_type_override=f.part_of_structured_group)
            exprs = translate(sig.arguments(), target_sig.arguments())
            exprs_str = ", ".join(["dispatchKeySet"] + [a.expr for a in exprs])

            return f"""
// aten::{f.func}
TORCH_API inline {sig.decl(is_redispatching_fn=True)} {{
    return at::_ops::{f.func.name.unambiguous_name()}::redispatch({exprs_str});
}}
"""

        result = generate_defn(False)
        if sig_group.faithful_signature is not None:
            result += generate_defn(True)

        return result


# Generates ATenOpList.cpp, a runtime accessible list of all aten
# operators.
# TODO: This was historically used to help some JIT interop code
# figure out whether or not to treat aten namespace'd operators
# one way or another, we should reevaluate if this is actually needed.
@with_native_function
def compute_aten_op(f: NativeFunction) -> str:
    return f'{{"aten::{f.func.name.name}", "{f.func.name.overload_name}"}},'


# Generates MetaFunctions.h
def compute_meta_function_declaration(g: NativeFunctionsGroup) -> Optional[str]:
    if not g.structured:
        return None
    with native_function_manager(g.out):
        name = meta.name(g)
        args = structured.meta_arguments(g)
        args_str = ", ".join(a.decl() for a in args)
        parent_class = g.out.structured_inherits
        if parent_class is None:
            parent_class = "at::impl::MetaBase"
        meta_return = "void"
        precomputed = g.out.precomputed if g.structured else None

        if precomputed:
            # Generate the template declaration with one bool parameter for each
            # precomputed element. Each parameter is true if the corresponding (in
            # terms of position) precomputed element has been set.
            precomputed_values = [*precomputed.replace.values(), precomputed.add]
            precomputed_elements = [
                elem for replace_list in precomputed_values for elem in replace_list
            ]
            precomputed_template_parameters = [
                elem.name.upper() for elem in precomputed_elements
            ]
            precomputed_template_params_str = ", ".join(
                f"bool {param} = false" for param in precomputed_template_parameters
            )
            precompute_template_decl = f"template <{precomputed_template_params_str}>"

            # Generate a string containing declarations of all precomputed elements.
            precomputed_elements_with_cpp_types = [
                structured.argument_type(elem, binds=elem.name)
                for elem in precomputed_elements
            ]

            precomputed_elements_decl = ";\n".join(
                f"{elem.cpp_type(strip_ref=True)} {elem.name}"
                for elem in precomputed_elements_with_cpp_types
            )

            # Generate "setter" methods for each precomputed element. Each method will return
            # a new instance of precompute_out with the template parameter that corresponds to
            # the member set by the method to true (to indicate that it has been set).
            setter_methods = []
            for i, elem in enumerate(precomputed_elements):
                # Generate the signature. The return type will be the same
                # as the type of `this` but with the template parameter
                # corresponding to the element set by this method set to true.
                # The assert generated below will ensure that this template
                # parameter is false on the type of `this`.
                return_ty_templates = ", ".join(
                    precomputed_template_parameters[:i]
                    + ["true"]
                    + precomputed_template_parameters[i + 1 :]
                )
                return_ty = f"precompute_out<{return_ty_templates}>"
                elem_cpp_ty = precomputed_elements_with_cpp_types[i].cpp_type(
                    strip_ref=True
                )
                signature = f"{return_ty} set_{elem.name}({elem_cpp_ty} value)"

                # Generate an assert which checks that the
                # template parameter corresponding to the precomputed
                # element that is set by this method is false on the
                # class corresponding to the object that `this` points to.
                # This ensures that each element can be set only once.
                assert_msg = f'"{precomputed_elements[i].name} already set"'
                assert_stmt = f"static_assert({precomputed_template_parameters[i]} == false, {assert_msg});"

                # Generate the new object construction block. All state
                # except the element that this method sets is copied from the
                # object that `this` points to. The value for the element that
                # the method sets is taken from a method parameter.
                construction_stmts = []
                construction_stmts.append(f"{return_ty} ret;")

                for j, elem in enumerate(precomputed_elements):
                    if i == j:
                        construction_stmts.append(f"ret.{elem.name} = value;")
                    else:
                        construction_stmts.append(
                            f"ret.{elem.name} = this->{elem.name};"
                        )

                construction_stmts.append("return ret;")
                construction_block = "\n".join(construction_stmts)

                setter_methods.append(
                    f"""
                    {signature} {{
                        {assert_stmt}
                        {construction_block}
                    }}
                """
                )
            setter_methods_decl = "\n".join(setter_methods)

            # Meta should return an instance of the struct containing the precomputed elements.
            meta_return_template_params = ", ".join(
                ["true"] * len(precomputed_template_parameters)
            )
            # This typedef (actually a using statement) is needed so that TORCH_META_FUNC can reuse the return
            # type (which has a variable number of template parameters).
            meta_return_typedef = f"using meta_return_ty = precompute_out <{meta_return_template_params}>;"
            meta_return = "meta_return_ty"
            precomputed_decl = f"""
                {precompute_template_decl}
                struct TORCH_API precompute_out {{
                    {setter_methods_decl}
                    {precomputed_elements_decl};
            }};"""
        else:
            meta_return_typedef = ""
            precomputed_decl = ""

        return f"""\
struct TORCH_API structured_{name} : public {parent_class} {{
    {precomputed_decl}
    {meta_return_typedef}
    {meta_return} meta({args_str});
}};
"""


def needs_backend_select(f: NativeFunction, selector: SelectiveBuilder) -> bool:
    name = str(f.func.name.name)
    if name.endswith("_like") or name.startswith("new_"):
        return False
    if f.func.arguments.tensor_options is None:
        return False
    return selector.is_native_function_selected(f)


# Generates RegisterBackendSelect.cpp, a series of kernels which provide
# specialized computation of dispatch key for operator signatures which cannot
# be easily done automatically using templating.
@dataclass(frozen=True)
class ComputeBackendSelect:
    target: Union[Literal[Target.DEFINITION], Literal[Target.REGISTRATION]]

    # Selector object to determine which operators to generate
    # registration code for.
    selector: SelectiveBuilder

    @method_with_native_function
    def __call__(self, f: NativeFunction) -> Optional[str]:
        if not needs_backend_select(f, self.selector):
            return None

        name = native.name(f.func)
        native_sig = NativeSignature(f.func, structured_type_override=f.part_of_structured_group)

        native_tensor_args = [
            a
            for a in native_sig.arguments()
            if isinstance(a.argument, Argument) and a.argument.type.is_tensor_like()
        ]

        dispatcher_sig = DispatcherSignature.from_schema(f.func, structured_type_override=f.part_of_structured_group)

        sig: Union[NativeSignature, DispatcherSignature]
        sig = dispatcher_sig
        dispatcher_exprs = dispatcher_sig.exprs()
        dispatch_key = "c10::computeDispatchKey(dtype, layout, device)"

        if self.target is Target.DEFINITION:
            # I don't think there's actually a good reason to generate
            # these two cases differently
            # The first case could probably be improved though- it calls computeDispatchKeySet(),
            # which looks at TLS dispatch keys- there should not be any by the time we reach backend select.
            if native_tensor_args:
                tensor_args = ", ".join(a.name for a in native_tensor_args)
                compute_dk = f"""\
DispatchKeySet _dk_set = c10::DispatchKeySet({dispatch_key}) | c10::detail::multi_dispatch_key_set({tensor_args});
  DispatchKeySet _dk_mask = c10::DispatchKeySet(DispatchKeySet::FULL_AFTER, DispatchKey::BackendSelect);
  DispatchKeySet _dk = c10::impl::computeDispatchKeySet(_dk_set, _dk_mask);"""
            else:
                compute_dk = (
                    f"DispatchKeySet _dk = c10::DispatchKeySet({dispatch_key});"
                )
            return f"""\
// aten::{f.func}
C10_ALWAYS_INLINE
{sig.defn(name)} {{
  {compute_dk}
  return at::_ops::{f.func.name.unambiguous_name()}::redispatch(
      _dk, {', '.join(a.expr for a in dispatcher_exprs)});
}}
"""
        elif self.target is Target.REGISTRATION:
            return f"""m.impl("aten::{f.func.name}", TORCH_FN({name}));"""
        else:
            assert_never(self.target)


# ~~~~~~~~~~~~~~~~~~~~~~~~~~~~~~~~~~~~~~~~~~~~~~~~~~~~~~~~~~~~~~~~~~~ #
#
#                       YAML CODE GENERATION
#
# ~~~~~~~~~~~~~~~~~~~~~~~~~~~~~~~~~~~~~~~~~~~~~~~~~~~~~~~~~~~~~~~~~~~ #


def format_yaml(data: object) -> str:
    # Ignore alias in Dumper
    YamlDumper.ignore_aliases = lambda self, data: True  # type: ignore[assignment]

    # Support serializing OrderedDict
    def dict_representer(dumper: Any, data: Any) -> Any:
        return dumper.represent_dict(data.items())

    YamlDumper.add_representer(OrderedDict, dict_representer)  # type: ignore[no-untyped-call]
    # Some yaml parsers (e.g. Haskell's) don't understand line breaks.
    # width=1e9 turns off optional line breaks and improves
    # the portability of the outputted yaml.
    return yaml.dump(data, default_flow_style=False, Dumper=YamlDumper, width=1e9)  # type: ignore[no-any-return]


# For some reason, some defaults we write to YAML are written as native
# YAML objects, rather than doing them uniformly as strings.  This
# function detects those cases and converts them into native Python
# objects.
def pythonify_default(s: str) -> object:
    if s == "true":
        return True
    elif s == "false":
        return False

    try:
        return int(s)
    except ValueError:
        try:
            return float(s)
        except ValueError:
            return s


# What is a dynamic type?  Over time, the semantic meaning of
# dynamic type has degraded to meaninglessness (in the old days,
# it captured dtype-ness of types, but that has gone away with
# the removal of TH).  These days, it's mostly the same thing as
# the C++ API argument type, except that Tensor and Tensor?
# arguments simply present as Tensor.
#
# TODO: Get rid of dynamic_type, after getting tools/autograd
# to use the new codegen framework
def dynamic_type(t: Type, structured_type_override: bool) -> str:
    if isinstance(t, OptionalType):
        return dynamic_type(t.elem, structured_type_override=structured_type_override)
    # Note we don't use t.is_tensor_like() here because it would
    # also include Tensor[]
<<<<<<< HEAD
    if str(t) == 'Tensor':
        return 'at::Tensor'
    return cpp.argumenttype_type(
        t, mutable=False, binds='__placeholder__',
        structured_type_override=structured_type_override).cpp_type()
=======
    if str(t) == "Tensor":
        return "at::Tensor"
    return cpp.argumenttype_type(t, mutable=False, binds="__placeholder__").cpp_type()

>>>>>>> eab3f428

def compute_method_of_yaml(variants: Set[Variant]) -> List[str]:
    # This is written out explicitly to ensure that Tensor and
    # namespace are put into the list in the right order
    method_of = ["Type"]
    if Variant.method in variants:
        method_of.append("Tensor")
    if Variant.function in variants:
        method_of.append("namespace")
    return method_of


def compute_returns_yaml(
    f: NativeFunction,
) -> Tuple[List[Dict[str, str]], Dict[str, str]]:
    # Note [name and field_name]
    # ~~~~~~~~~~~~~~~~~~~~~~~~~~
    # To understand name_to_field_name, we must first talk about this
    # schema:
    #
    #   lstsq.X(Tensor self, Tensor A, *, Tensor(a!) X, Tensor(b!) qr) -> (Tensor(a!) solution, Tensor(b!) QR)
    #
    # There is something very odd about this schema: it is an out
    # variant of the function (that is to say, it will convert into
    # at::lstsq_out() in the C++ API), but the names of the output
    # return arguments don't match the keyword argument names of
    # the inputs.  It TURNS OUT that in this situation, the historical
    # Declarations.yaml we want to output is this (abbreviated to
    # only show relevant fields):
    #
    #   arguments:
    #     ...
    #   - field_name: solution
    #     name: X
    #   - field_name: QR
    #     name: qr
    #     ...
    #
    #   returns:
    #   - field_name: solution
    #     name: X
    #   - field_name: QR
    #     name: qr
    #
    # The name of the return fields is stored in 'field_name', and the
    # name of the arguments is stored in 'name'.  So when we process
    # arguments, we need a way to get at the corresponding return.  At
    # the moment, this is most conveniently done by constructing a
    # mapping from name (the argument concept) to field_name (the
    # return concept) while processing return arguments, since we don't
    # directly maintain this correspondence in the modeling of function
    # schema itself.
    #
    # See also https://github.com/pytorch/pytorch/issues/43114
    name_to_field_name: Dict[str, str] = {}

    # Compute the returns field of the YAML entry
    names = cpp.return_names(f)
    returns = []
    for i, (r, name) in enumerate(zip(f.func.returns, names)):
        ret = {
<<<<<<< HEAD
            'dynamic_type': dynamic_type(r.type, structured_type_override=False),
            'name': name,
            'type': cpp.return_type(r).cpp_type(),
=======
            "dynamic_type": dynamic_type(r.type),
            "name": name,
            "type": cpp.return_type(r).cpp_type(),
>>>>>>> eab3f428
        }

        if r.name:
            # See Note [name and field_name]
            ret["field_name"] = r.name
            if f.func.is_out_fn():
                name_to_field_name[f.func.arguments.out[i].name] = r.name

        returns.append(ret)

    return returns, name_to_field_name


# arguments in yaml roughly corresponds to the public C++ API
<<<<<<< HEAD
def compute_cpp_argument_yaml(cpp_a: Binding, *, schema_order: bool, kwarg_only_set: Set[str],
                              out_arg_set: Set[str], name_to_field_name: Dict[str, str],
                              structured_type_override: bool) -> object:
=======
def compute_cpp_argument_yaml(
    cpp_a: Binding,
    *,
    schema_order: bool,
    kwarg_only_set: Set[str],
    out_arg_set: Set[str],
    name_to_field_name: Dict[str, str],
) -> object:
>>>>>>> eab3f428
    if isinstance(cpp_a.argument, TensorOptionsArguments):
        arg: Dict[str, object] = {
            "annotation": None,
            "dynamic_type": "at::TensorOptions",
            "is_nullable": False,
            "name": cpp_a.name,
            "type": cpp_a.type,
            "kwarg_only": True,
        }
        if cpp_a.default is not None:
            arg["default"] = cpp_a.default
        return arg
    elif isinstance(cpp_a.argument, SelfArgument):
        raise AssertionError()
    elif isinstance(cpp_a.argument, Argument):
        return compute_argument_yaml(
<<<<<<< HEAD
            cpp_a.argument, schema_order=schema_order,
            kwarg_only_set=kwarg_only_set, out_arg_set=out_arg_set, name_to_field_name=name_to_field_name,
            structured_type_override=structured_type_override)

def compute_argument_yaml(a: Argument, *, schema_order: bool, kwarg_only_set: Set[str],
                          out_arg_set: Set[str], name_to_field_name: Dict[str, str],
                          structured_type_override: bool) -> object:
    arg: Dict[str, object] = {
        'annotation': str(a.annotation) if a.annotation else None,
        'dynamic_type': dynamic_type(a.type, structured_type_override=structured_type_override),
        'is_nullable': a.type.is_nullable(),
        'name': a.name,
        'type': cpp.argument_type(a, binds="__placeholder__", structured_type_override=structured_type_override).cpp_type(),
=======
            cpp_a.argument,
            schema_order=schema_order,
            kwarg_only_set=kwarg_only_set,
            out_arg_set=out_arg_set,
            name_to_field_name=name_to_field_name,
        )


def compute_argument_yaml(
    a: Argument,
    *,
    schema_order: bool,
    kwarg_only_set: Set[str],
    out_arg_set: Set[str],
    name_to_field_name: Dict[str, str],
) -> object:
    arg: Dict[str, object] = {
        "annotation": str(a.annotation) if a.annotation else None,
        "dynamic_type": dynamic_type(a.type),
        "is_nullable": a.type.is_nullable(),
        "name": a.name,
        "type": cpp.argument_type(a, binds="__placeholder__").cpp_type(),
>>>>>>> eab3f428
    }
    if a.default is not None:
        arg["default"] = pythonify_default(cpp.default_expr(a.default, a.type))
    if a.name in kwarg_only_set:
        arg["kwarg_only"] = True
    if a.name in out_arg_set:
        arg["output"] = True
        arg["allocate"] = True
        # See Note [name and field_name]
        if a.name in name_to_field_name:
            arg["field_name"] = name_to_field_name[a.name]
    # Historically, booleans don't get their size recorded, because it
    # is already built into the cpp type (e.g., std::array<bool, 4>)
    l = a.type.is_list_like()
    if l is not None and l.size is not None and str(l.elem) != "bool":
        arg["size"] = l.size
    return arg


@with_native_function
def compute_declaration_yaml(f: NativeFunction) -> object:
    returns, name_to_field_name = compute_returns_yaml(f)

    # These sets are used to conveniently test if an argument is a
    # kwarg-only or out argument
    kwarg_only_set = set(a.name for a in f.func.arguments.flat_kwarg_only)
    out_arg_set = set(a.name for a in f.func.arguments.out)

    sig_group = CppSignatureGroup.from_native_function(
        f, method=False, fallback_binding=False
    )
    cpp_args = sig_group.signature.arguments()
    arguments = [
        compute_cpp_argument_yaml(
<<<<<<< HEAD
            cpp_a, schema_order=False,
            kwarg_only_set=kwarg_only_set, out_arg_set=out_arg_set, name_to_field_name=name_to_field_name,
            structured_type_override=f.part_of_structured_group)
=======
            cpp_a,
            schema_order=False,
            kwarg_only_set=kwarg_only_set,
            out_arg_set=out_arg_set,
            name_to_field_name=name_to_field_name,
        )
>>>>>>> eab3f428
        for cpp_a in cpp_args
    ]

    schema_order_jit_arguments = list(f.func.schema_order_arguments())

    schema_order_arguments = [
        compute_argument_yaml(
<<<<<<< HEAD
            a, schema_order=True,
            kwarg_only_set=kwarg_only_set, out_arg_set=out_arg_set, name_to_field_name=name_to_field_name,
            structured_type_override=f.part_of_structured_group)
=======
            a,
            schema_order=True,
            kwarg_only_set=kwarg_only_set,
            out_arg_set=out_arg_set,
            name_to_field_name=name_to_field_name,
        )
>>>>>>> eab3f428
        for a in schema_order_jit_arguments
    ]

    cpp_schema_order_types = [
        # NB: method here doesn't matter
        r.type
        for a in schema_order_jit_arguments
        for r in cpp.argument(
<<<<<<< HEAD
            a, method=False, cpp_no_default_args=set(), faithful=False,
            has_tensor_options=False, structured_type_override=f.part_of_structured_group)
=======
            a,
            method=False,
            cpp_no_default_args=set(),
            faithful=False,
            has_tensor_options=False,
        )
>>>>>>> eab3f428
    ]

    cpp_returns = cpp.returns_type(f.func.returns).cpp_type()
    schema_order_cpp_signature = f"{cpp_returns} ({', '.join(cpp_schema_order_types)})"

    is_factory_method = (
        any(isinstance(a.argument, TensorOptionsArguments) for a in cpp_args)
        and Variant.method not in f.variants
    )

    return OrderedDict(
        [
            ("name", cpp.name(f.func)),
            ("operator_name", str(f.func.name.name)),
            ("overload_name", str(f.func.name.overload_name)),
            ("manual_kernel_registration", f.manual_kernel_registration),
            (
                "category_override",
                f.category_override if f.category_override is not None else "",
            ),
            ("schema_string", f"aten::{f.func}"),
            ("arguments", arguments),
            ("schema_order_cpp_signature", schema_order_cpp_signature),
            ("schema_order_arguments", schema_order_arguments),
            ("method_of", compute_method_of_yaml(f.variants)),
            ("mode", "native"),
            ("python_module", "" if f.python_module is None else f.python_module),
            ("returns", returns),
            ("inplace", f.func.name.name.inplace),
            ("is_factory_method", is_factory_method),
            ("abstract", f.is_abstract),
            ("device_guard", f.device_guard),
            ("with_gil", False),
            ("deprecated", False),
            ("has_math_kernel", f.has_composite_implicit_autograd_kernel),
        ]
    )


# See Note [Auto generated composite kernels]
def has_autogenerated_composite_kernel(f: NativeFunction) -> bool:
    return (f.structured or f.structured_delegate is not None) and (
        f.func.kind() == SchemaKind.functional or f.func.kind() == SchemaKind.inplace
    )


@with_native_function_and_indices
def compute_registration_declarations(
    f: NativeFunction, backend_indices: Dict[DispatchKey, BackendIndex]
) -> str:
    name = dispatcher.name(f.func)
<<<<<<< HEAD
    returns_type = dispatcher.returns_type(f.func.returns).cpp_type_registration_declarations()
    args = dispatcher.arguments(f.func, structured_type_override=f.part_of_structured_group)
    args_str = ', '.join(a.no_default().decl_registration_declarations() for a in args)
    comment_data : Dict[str, str] = {
        'schema': f'aten::{f.func}',
=======
    returns_type = dispatcher.returns_type(
        f.func.returns
    ).cpp_type_registration_declarations()
    args = dispatcher.arguments(f.func)
    args_str = ", ".join(a.no_default().decl_registration_declarations() for a in args)
    comment_data: Dict[str, str] = {
        "schema": f"aten::{f.func}",
>>>>>>> eab3f428
        # TODO: What exactly is the semantics of the 'dispatch' field?
        "dispatch": str(
            {k for k, v in backend_indices.items() if v.has_kernel(f)}
            != {DispatchKey.CompositeImplicitAutograd}
        ),
        "default": str(f.has_composite_kernel or has_autogenerated_composite_kernel(f)),
    }
    return f"""{returns_type} {name}({args_str}); // {json.dumps(comment_data)}
"""


# ~~~~~~~~~~~~~~~~~~~~~~~~~~~~~~~~~~~~~~~~~~~~~~~~~~~~~~~~~~~~~~~~~~~ #
#
#                           RUN IT ALL
#
# ~~~~~~~~~~~~~~~~~~~~~~~~~~~~~~~~~~~~~~~~~~~~~~~~~~~~~~~~~~~~~~~~~~~ #


def get_custom_build_selector(
    provided_op_registration_allowlist: Optional[List[str]],
    op_selection_yaml_path: Optional[str],
) -> SelectiveBuilder:
    assert not (
        provided_op_registration_allowlist is not None
        and op_selection_yaml_path is not None
    ), (
        "Both provided_op_registration_allowlist and "
        + "op_selection_yaml_path can NOT be provided at the "
        + "same time."
    )

    op_registration_allowlist: Optional[Set[str]] = None
    if provided_op_registration_allowlist is not None:
        op_registration_allowlist = set(provided_op_registration_allowlist)

    if op_registration_allowlist is not None:
        selector = SelectiveBuilder.from_legacy_op_registration_allow_list(
            op_registration_allowlist,
            True,
            False,
        )
    elif op_selection_yaml_path is not None:
        selector = SelectiveBuilder.from_yaml_path(op_selection_yaml_path)
    else:
        selector = SelectiveBuilder.get_nop_selector()

    return selector


def pre_group_native_functions(
    native_functions: Sequence[NativeFunction],
) -> Dict[FunctionSchema, Dict[SchemaKind, NativeFunction]]:
    pre_grouped_native_functions: Dict[
        FunctionSchema, Dict[SchemaKind, NativeFunction]
    ] = defaultdict(dict)
    for f in native_functions:
        d = pre_grouped_native_functions[f.func.signature()]
        assert f.func.kind() not in d
        d[f.func.kind()] = f
    return pre_grouped_native_functions


def get_grouped_by_view_native_functions(
    native_functions: Sequence[NativeFunction],
) -> Sequence[Union[NativeFunction, NativeFunctionsViewGroup]]:
    def maybe_create_view_group(
        d: Dict[ViewSchemaKind, NativeFunction]
    ) -> List[Union[NativeFunction, NativeFunctionsViewGroup]]:
        funcs: List[Union[NativeFunction, NativeFunctionsViewGroup]] = []
        if ViewSchemaKind.aliasing not in d:
            # Case 1: this op / op group is not aliasing, so we don't create a view group.
            # return the original (ungrouped) native functions instead.
            for func in d.values():
                funcs.append(func)
        else:
            # Case 2: this op group contains an aliasing op, so we create a ViewGroup for it.
            # The handling for out= ops here is unfortunate.
            # out= ops don't really make sense for view operators.
            # However, we have at least one existing {view}_copy.out operator in native_functions.yaml.
            # It shouldn't be part of a view group, so we explicitly don't group it.
            # There currently aren't any out= view ops (and there probably shouldn't be).
            # We also expect that when we hit this case, the `non_aliasing` op in the dict
            # *must* be a view_copy op (this is asserted in the NativeFunctionsViewGroup constructor)
            if ViewSchemaKind.out in d:
                funcs.append(d[ViewSchemaKind.out])

            funcs.append(
                NativeFunctionsViewGroup(
                    view=d[ViewSchemaKind.aliasing],
                    view_copy=d.get(ViewSchemaKind.non_aliasing, None),
                    view_inplace=d.get(ViewSchemaKind.inplace, None),
                )
            )
        return funcs

    grouped_by_views: Dict[
        FunctionSchema, Dict[ViewSchemaKind, NativeFunction]
    ] = defaultdict(dict)
    for f in native_functions:
        schema = f.func.view_signature()
        assert f.view_schema_kind not in grouped_by_views[schema]
        grouped_by_views[schema][f.view_schema_kind] = f

    return list(concatMap(maybe_create_view_group, grouped_by_views.values()))


def get_grouped_native_functions(
    native_functions: Sequence[NativeFunction],
) -> Sequence[Union[NativeFunction, NativeFunctionsGroup]]:
    def flatten_pre_group(
        d: Dict[SchemaKind, NativeFunction]
    ) -> Sequence[Union[NativeFunction, NativeFunctionsGroup]]:
        r = NativeFunctionsGroup.from_dict(d)
        if r is None:
            return list(d.values())
        else:
            return [r]

    # TODO: how come ValuesView isn't a Sequence lol
    pre_grouped_native_functions = pre_group_native_functions(native_functions)
    return list(
        concatMap(flatten_pre_group, list(pre_grouped_native_functions.values()))
    )


def gen_aggregated_headers(
    *,
    native_functions: Sequence[NativeFunction],
    grouped_native_functions: Sequence[Union[NativeFunction, NativeFunctionsGroup]],
    structured_native_functions: Sequence[NativeFunctionsGroup],
    static_dispatch_idx: Optional[BackendIndex],
    selector: SelectiveBuilder,
    backend_indices: Dict[DispatchKey, BackendIndex],
    cpu_fm: FileManager,
    cuda_fm: FileManager,
    functions_keys: Set[DispatchKey],
    dispatch_keys: Sequence[DispatchKey],
    rocm: bool,
) -> None:
    # Buck doesn't support dynamic output files, so we aggregate all operator
    # headers into a single file
    cpu_fm.write(
        "NativeMetaFunctions.h",
        lambda: {
            "NativeMetaFunctions_includes": [],
            "NativeMetaFunctions_declarations": list(
                mapMaybe(compute_meta_function_declaration, structured_native_functions)
            ),
        },
    )
    method_native_functions = [
        fn for fn in native_functions if Variant.method in fn.variants
    ]
    non_method_native_functions = [
        fn for fn in native_functions if fn not in method_native_functions
    ]
    cpu_fm.write(
        "MethodOperators.h",
        lambda: {
            "MethodOperators_includes": [],
            "MethodOperators_declarations": list(
                mapMaybe(ComputeOperators(Target.DECLARATION), method_native_functions)
            ),
        },
    )
    cpu_fm.write(
        "Operators.h",
        lambda: {
            "Operators_includes": ["#include <ATen/MethodOperators.h>"],
            "Operators_declarations": list(
                mapMaybe(
                    ComputeOperators(Target.DECLARATION), non_method_native_functions
                )
            ),
        },
    )
    cpu_fm.write(
        "Functions.h",
        lambda: {
            "static_dispatch_extra_headers": static_dispatch_extra_headers(
                static_dispatch_idx
            ),
            "Functions_includes": ["#include <ATen/Operators.h>"],
            "Functions_declarations": list(
                mapMaybe(
                    ComputeFunction(static_dispatch_backend_index=static_dispatch_idx),
                    native_functions,
                )
            ),
        },
    )
    cpu_fm.write(
        "NativeFunctions.h",
        lambda: {
            "NativeFunctions_includes": ["#include <ATen/NativeMetaFunctions.h>"],
            "NativeFunctions_declarations": list(
                concatMap(
                    # Convert to a set first to remove duplicate kernel names.
                    # Backends are allowed to repeat kernel names; only generate the declaration once!
                    lambda f: list(
                        OrderedDict.fromkeys(
                            concatMap(
                                lambda backend_idx: dest.compute_native_function_declaration(
                                    f, backend_idx
                                ),
                                backend_indices.values(),
                            )
                        )
                    ),
                    grouped_native_functions,
                )
            ),
        },
    )

    for dispatch_key in dispatch_keys:
        fm = cuda_fm if is_cuda_dispatch_key(dispatch_key) else cpu_fm
        if dispatch_key in functions_keys:
            if dispatch_key in static_dispatch_keys(static_dispatch_idx):
                # See Note [Avoiding Include Cycles In Static Dispatch]
                inl_headers = ""
            else:
                inl_headers = f"#include <ATen/{dispatch_key}Functions_inl.h>"

            fm.write_with_template(
                f"{dispatch_key}Functions.h",
                "DispatchKeyFunctions.h",
                lambda: {
                    "dispatch_key": str(dispatch_key),
                    "inline_headers_for_nonstatic_build": inl_headers,
                },
            )
            fm.write_with_template(
                f"{dispatch_key}Functions_inl.h",
                "DispatchKeyFunctions_inl.h",
                lambda: {
                    "DispatchKeyFunctions_inl_includes": [],
                    "dispatch_namespace": dispatch_key.lower(),
                    "dispatch_namespaced_declarations": list(
                        concatMap(
                            dest.RegisterDispatchKey(
                                backend_indices[dispatch_key],
                                Target.NAMESPACED_DECLARATION,
                                selector,
                                rocm=rocm,
                                cpp_namespace="at::native",
                                class_method_name=None,
                                skip_dispatcher_op_registration=False,
                            ),
                            grouped_native_functions,
                        )
                    ),
                },
            )

        del fm


def gen_per_operator_headers(
    *,
    native_functions: Sequence[NativeFunction],
    grouped_native_functions: Sequence[Union[NativeFunction, NativeFunctionsGroup]],
    static_dispatch_idx: Optional[BackendIndex],
    selector: SelectiveBuilder,
    backend_indices: Dict[DispatchKey, BackendIndex],
    cpu_fm: FileManager,
    cuda_fm: FileManager,
    ops_fm: FileManager,
    functions_keys: Set[DispatchKey],
    dispatch_keys: Sequence[DispatchKey],
    rocm: bool,
) -> None:
    # For CMake builds, split operator declarations into separate headers in
    # the ATen/ops folder to split up header dependencies
    functions_by_root_name: Dict[str, List[NativeFunction]] = defaultdict(lambda: [])
    for fn in native_functions:
        functions_by_root_name[fn.root_name].append(fn)

    grouped_functions_by_root_name: Dict[
        str, List[Union[NativeFunction, NativeFunctionsGroup]]
    ] = defaultdict(lambda: [])
    for group in grouped_native_functions:
        name = group.root_name
        grouped_functions_by_root_name[name].append(group)

    for name, functions in functions_by_root_name.items():
        ops_fm.write_with_template(
            f"{name}_ops.h",
            "Operator.h",
            lambda: {
                "declarations": list(
                    mapMaybe(ComputeOperators(Target.DECLARATION), functions)
                ),
            },
        )

        ops_fm.write_with_template(
            f"{name}.h",
            "Function.h",
            lambda: {
                "static_dispatch_ops_headers": list(
                    mapMaybe(
                        lambda fn: static_dispatch_ops_header(
                            fn, backend_index=static_dispatch_idx
                        ),
                        functions,
                    )
                ),
                "operator_includes": f"#include <ATen/ops/{name}_ops.h>",
                "function_definitions": list(
                    mapMaybe(
                        ComputeFunction(
                            static_dispatch_backend_index=static_dispatch_idx
                        ),
                        functions,
                    )
                ),
            },
        )

        grouped_functions = grouped_functions_by_root_name.get(name, [])
        structured_functions = [
            fn
            for fn in grouped_functions
            if isinstance(fn, NativeFunctionsGroup) and fn.structured
        ]
        is_structured = len(structured_functions) > 0

        if is_structured:
            ops_fm.write_with_template(
                f"{name}_meta.h",
                "NativeMetaFunction.h",
                lambda: {
                    "meta_function_declarations": list(
                        mapMaybe(
                            compute_meta_function_declaration, structured_functions
                        )
                    ),
                },
            )

        ops_fm.write_with_template(
            f"{name}_native.h",
            "NativeFunction.h",
            lambda: {
                "extra_includes": (
                    f"#include <ATen/ops/{name}_meta.h>" if is_structured else []
                ),
                "native_function_declarations": list(
                    concatMap(
                        # Convert to a set first to remove duplicate kernel names.
                        # Backends are allowed to repeat kernel names; only generate the declaration once!
                        lambda f: list(
                            OrderedDict.fromkeys(
                                concatMap(
                                    lambda backend_idx: dest.compute_native_function_declaration(
                                        f, backend_idx
                                    ),
                                    backend_indices.values(),
                                )
                            )
                        ),
                        grouped_functions,
                    )
                ),
            },
        )

    for category, suffix in [
        ("Functions", ""),
        ("Operators", "_ops"),
        ("NativeMetaFunctions", "_meta"),
        ("NativeFunctions", "_native"),
    ]:
        cpu_fm.write(
            f"{category}.h",
            lambda: {
                "static_dispatch_extra_headers": [],
                f"{category}_includes": [
                    f"#include <ATen/ops/{name}{suffix}.h>"
                    for name in sorted(functions_by_root_name.keys())
                ],
                f"{category}_declarations": [],
            },
        )

    for dispatch_key in dispatch_keys:
        if dispatch_key not in functions_keys:
            continue

        dispatch_namespace = dispatch_key.lower()
        dispatch_names = []

        for name, functions in functions_by_root_name.items():
            grouped_functions = grouped_functions_by_root_name.get(name, [])
            declarations = list(
                concatMap(
                    dest.RegisterDispatchKey(
                        backend_indices[dispatch_key],
                        Target.NAMESPACED_DECLARATION,
                        selector,
                        rocm=rocm,
                        cpp_namespace="at::native",
                        class_method_name=None,
                        skip_dispatcher_op_registration=False,
                    ),
                    grouped_functions,
                )
            )

            if len(declarations) == 0:
                continue

            dispatch_names.append(name)
            ops_fm.write_with_template(
                f"{name}_{dispatch_namespace}_dispatch.h",
                "DispatchKeyFunction.h",
                lambda: {
                    "dispatch_namespace": dispatch_namespace,
                    "dispatch_namespaced_declarations": declarations,
                },
            )

        fm = cuda_fm if is_cuda_dispatch_key(dispatch_key) else cpu_fm
        if dispatch_key in static_dispatch_keys(static_dispatch_idx):
            # See Note [Avoiding Include Cycles In Static Dispatch]
            inl_headers = ""
        else:
            inl_headers = f"#include <ATen/{dispatch_key}Functions_inl.h>"

        fm.write_with_template(
            f"{dispatch_key}Functions.h",
            "DispatchKeyFunctions.h",
            lambda: {
                "dispatch_key": str(dispatch_key),
                "inline_headers_for_nonstatic_build": inl_headers,
            },
        )
        fm.write_with_template(
            f"{dispatch_key}Functions_inl.h",
            "DispatchKeyFunctions_inl.h",
            lambda: {
                "dispatch_namespace": dispatch_namespace,
                "DispatchKeyFunctions_inl_includes": [
                    f"#include <ATen/ops/{name}_{dispatch_namespace}_dispatch.h>"
                    for name in sorted(dispatch_names)
                ],
                "dispatch_namespaced_declarations": [],
            },
        )
        del fm

    cpu_fm.write(
        "MethodOperators.h",
        lambda: {
            "MethodOperators_includes": sorted(
                f"#include <ATen/ops/{name}_ops.h>"
                for name, functions in functions_by_root_name.items()
                if any(Variant.method in fn.variants for fn in functions)
            ),
            "MethodOperators_declarations": [],
        },
    )


def gen_headers(
    *,
    native_functions: Sequence[NativeFunction],
    grouped_native_functions: Sequence[Union[NativeFunction, NativeFunctionsGroup]],
    structured_native_functions: Sequence[NativeFunctionsGroup],
    static_dispatch_idx: Optional[BackendIndex],
    selector: SelectiveBuilder,
    backend_indices: Dict[DispatchKey, BackendIndex],
    core_fm: FileManager,
    cpu_fm: FileManager,
    cuda_fm: FileManager,
    ops_fm: FileManager,
    dispatch_keys: Sequence[DispatchKey],
    functions_keys: Set[DispatchKey],
    rocm: bool,
    per_operator_headers: bool,
) -> None:
    if per_operator_headers:
        gen_per_operator_headers(
            native_functions=native_functions,
            grouped_native_functions=grouped_native_functions,
            static_dispatch_idx=static_dispatch_idx,
            selector=selector,
            backend_indices=backend_indices,
            cpu_fm=cpu_fm,
            cuda_fm=cuda_fm,
            ops_fm=ops_fm,
            dispatch_keys=dispatch_keys,
            functions_keys=functions_keys,
            rocm=rocm,
        )
    else:
        gen_aggregated_headers(
            native_functions=native_functions,
            grouped_native_functions=grouped_native_functions,
            structured_native_functions=structured_native_functions,
            static_dispatch_idx=static_dispatch_idx,
            selector=selector,
            backend_indices=backend_indices,
            cpu_fm=cpu_fm,
            cuda_fm=cuda_fm,
            dispatch_keys=dispatch_keys,
            functions_keys=functions_keys,
            rocm=rocm,
        )

    def static_dispatch_method_headers() -> List[str]:
        return list(
            mapMaybe(
                lambda fn: static_dispatch_ops_header(
                    fn, backend_index=static_dispatch_idx
                ),
                [fn for fn in native_functions if Variant.method in fn.variants],
            )
        )

    core_fm.write(
        "TensorBody.h",
        lambda: {
            "static_dispatch_ops_headers": (
                static_dispatch_method_headers()
                if per_operator_headers
                else static_dispatch_extra_headers(
                    static_dispatch_idx, skip_tensor_include=True
                )
            ),
            "tensor_method_declarations": list(
                mapMaybe(
                    ComputeTensorMethod(
                        target=Target.DECLARATION,
                        static_dispatch_backend_index=static_dispatch_idx,
                    ),
                    native_functions,
                )
            ),
            "tensor_method_definitions": list(
                mapMaybe(
                    ComputeTensorMethod(
                        target=Target.DEFINITION,
                        static_dispatch_backend_index=static_dispatch_idx,
                    ),
                    native_functions,
                )
            ),
        },
    )

    cpu_fm.write(
        "RedispatchFunctions.h",
        lambda: {
            "function_redispatch_definitions": list(
                mapMaybe(ComputeRedispatchFunction(), native_functions)
            ),
        },
    )

    cpu_fm.write(
        "RegistrationDeclarations.h",
        lambda: {
            "registration_declarations": [
                compute_registration_declarations(f, backend_indices)
                for f in native_functions
            ],
        },
    )

    def gen_aten_interned_strings() -> Dict[str, str]:
        attrs = set()  # All function argument names
        names = set()  # All ATen function names
        for func in native_functions:
            names.add(str(func.func.name.name))
            # Some operators don't have a functional variant but we still create a
            # symbol without the underscore
            names.add(func.func.name.name.base)

            for arg in func.func.schema_order_arguments():
                attrs.add(arg.name)

        # These are keywords in C++, so aren't valid symbol names
        # https://en.cppreference.com/w/cpp/language/operator_alternative
        names -= set(
            [
                "and",
                "and_eq",
                "bitand",
                "bitor",
                "compl",
                "not",
                "not_eq",
                "or",
                "or_eq",
                "xor",
                "xor_eq",
            ]
        )

        return {
            "aten_symbols": " \\\n".join(
                [f"_(aten, {name})" for name in sorted(names)]
            ),
            "attr_symbols": " \\\n".join(
                [f"_(attr, {name})" for name in sorted(attrs)]
            ),
        }

    core_fm.write("aten_interned_strings.h", gen_aten_interned_strings)


def gen_source_files(
    *,
    native_functions: Sequence[NativeFunction],
    grouped_native_functions: Sequence[Union[NativeFunction, NativeFunctionsGroup]],
    structured_native_functions: Sequence[NativeFunctionsGroup],
    native_functions_with_view_groups: Sequence[
        Union[NativeFunction, NativeFunctionsViewGroup]
    ],
    selector: SelectiveBuilder,
    backend_indices: Dict[DispatchKey, BackendIndex],
    core_fm: FileManager,
    cpu_fm: FileManager,
    cpu_vec_fm: FileManager,
    cuda_fm: FileManager,
    dispatch_keys: Sequence[DispatchKey],
    functions_keys: Set[DispatchKey],
    rocm: bool,
    force_schema_registration: bool,
    per_operator_headers: bool,
    skip_dispatcher_op_registration: bool,
) -> None:
    extra_cuda_headers = """\
#include <c10/cuda/CUDAGuard.h>
#include <ATen/cuda/ATenCUDAGeneral.h>
#include <ATen/cuda/CUDADevice.h>
#include <ATen/cuda/CUDAContext.h>"""
    if rocm:
        extra_cuda_headers = """\
#include <ATen/hip/impl/HIPGuardImplMasqueradingAsCUDA.h>
#include <ATen/hip/ATenHIPGeneral.h>
#include <ATen/hip/HIPDevice.h>
#include <ATen/hip/HIPContext.h>"""

    for dispatch_key in dispatch_keys:
        fm = cuda_fm if is_cuda_dispatch_key(dispatch_key) else cpu_fm

        if per_operator_headers:

            def operator_headers() -> List[str]:
                headers = []
                for g in grouped_native_functions:
                    is_registered = False
                    if backend_index.has_kernel(g):
                        is_registered = True
                    # The above has_kernel test on a group will only test for
                    # the existence of out dispatch, because that's how
                    # structured kernels work. But sometimes functions can be
                    # grouped but not be structured, and then you need to check
                    # each individual piece, as they may have manual dispatch
                    # entries.
                    elif isinstance(g, NativeFunctionsGroup) and any(
                        backend_index.has_kernel(fn) for fn in g.functions()
                    ):
                        is_registered = True
                    # TODO: this condition is a bit questionable
                    elif g.structured and dispatch_key in (
                        DispatchKey.Meta,
                        DispatchKey.CompositeExplicitAutograd,
                    ):
                        is_registered = True
                    if not is_registered:
                        continue

                    headers.append(f"#include <ATen/ops/{g.root_name}_native.h>")
                    if dispatch_key == DispatchKey.CompositeExplicitAutograd:
                        headers.append(f"#include <ATen/ops/{g.root_name}.h>")
                    if dispatch_key in functions_keys:
                        headers.append(
                            f"#include <ATen/ops/{g.root_name}_{dispatch_namespace}_dispatch.h>"
                        )

                return sorted(set(headers))

        else:

            def operator_headers() -> List[str]:
                headers = ["#include <ATen/NativeFunctions.h>"]
                if dispatch_key == DispatchKey.CompositeExplicitAutograd:
                    headers.append("#include <ATen/Functions.h>")
                if dispatch_key in functions_keys:
                    headers.append(f"#include <ATen/{dispatch_key!s}Functions.h>")
                return headers

        backend_index = backend_indices[dispatch_key]
        dispatch_registrations_body = (
            ""
            if skip_dispatcher_op_registration
            else "\n".join(
                list(
                    concatMap(
                        dest.RegisterDispatchKey(
                            backend_index,
                            Target.REGISTRATION,
                            selector,
                            rocm=rocm,
                            cpp_namespace="at::native",
                            class_method_name=None,
                            skip_dispatcher_op_registration=skip_dispatcher_op_registration,
                        ),
                        grouped_native_functions,
                    )
                )
            )
        )
        static_template = CodeTemplate(
            """\
TORCH_LIBRARY_IMPL(aten, $dispatch_key, m) {
    $dispatch_registrations_body
};"""
        )
        static_init_dispatch_registrations = static_template.substitute(
            dispatch_key=dispatch_key,
            dispatch_registrations_body=dispatch_registrations_body,
        )
        dispatch_namespace = str(dispatch_key).lower()
        fm.write_with_template(
            f"Register{dispatch_key}.cpp",
            "RegisterDispatchKey.cpp",
            lambda: {
                "extra_cuda_headers": extra_cuda_headers
                if is_cuda_dispatch_key(dispatch_key)
                else "",
                "external_backend_headers": "",
                "dispatch_headers": dest.gen_registration_headers(
                    backend_index, per_operator_headers, rocm
                ),
                "ops_headers": operator_headers(),
                "DispatchKey": dispatch_key,
                "dispatch_namespace": dispatch_key.lower(),
                "dispatch_helpers": dest.gen_registration_helpers(backend_index),
                "dispatch_namespaced_definitions": list(
                    concatMap(
                        dest.RegisterDispatchKey(
                            backend_index,
                            Target.NAMESPACED_DEFINITION,
                            selector,
                            rocm=rocm,
                            cpp_namespace="at::native",
                            class_method_name=None,
                            skip_dispatcher_op_registration=skip_dispatcher_op_registration,
                        ),
                        grouped_native_functions,
                    )
                ),
                "dispatch_anonymous_definitions": list(
                    concatMap(
                        dest.RegisterDispatchKey(
                            backend_index,
                            Target.ANONYMOUS_DEFINITION,
                            selector,
                            rocm=rocm,
                            cpp_namespace="at::native",
                            class_method_name=None,
                            skip_dispatcher_op_registration=skip_dispatcher_op_registration,
                        ),
                        grouped_native_functions,
                    )
                ),
                "static_init_dispatch_registrations": static_init_dispatch_registrations,
                "deferred_dispatch_registrations": "",
            },
        )

        for g in structured_native_functions:
            if not g.out.ufunc_inner_loop or not is_ufunc_dispatch_key(dispatch_key):
                continue
            name = g.functional.func.name.name
            if dispatch_key is DispatchKey.CPU:
                assert fm is cpu_fm
                fm.write_with_template(
                    f"UfuncCPU_{name}.cpp",
                    "UfuncCPU.cpp",
                    lambda: {
                        "meta_declaration": compute_meta_function_declaration(g),
                        "native_declaration": dest.compute_native_function_declaration(
                            g, backend_indices[dispatch_key]
                        ),
                        "native_definitions": dest.compute_ufunc_cpu(g),
                    },
                )
                cpu_vec_fm.write_with_template(
                    f"UfuncCPUKernel_{name}.cpp",
                    "UfuncCPUKernel.cpp",
                    lambda: {
                        "name": name,
                        "native_definitions": dest.compute_ufunc_cpu_kernel(g),
                    },
                )
            elif dispatch_key is DispatchKey.CUDA:
                cuda_headers = "#include <ATen/native/cuda/Loops.cuh>"
                if rocm:
                    cuda_headers = "#include <ATen/native/hip/Loops.cuh>"
                fm.write_with_template(
                    f"UfuncCUDA_{name}.cu",
                    "UfuncCUDA.cu",
                    lambda: {
                        "name": name,
                        "cuda_headers": cuda_headers,
                        "meta_declaration": compute_meta_function_declaration(g),
                        "native_declaration": dest.compute_native_function_declaration(
                            g, backend_indices[dispatch_key]
                        ),
                        "native_definitions": dest.compute_ufunc_cuda(g),
                    },
                )
            else:
                raise AssertionError(f"unrecognized {dispatch_key} for ufunc")

        del fm

    # BackendSelect is generated specially
    def gen_backend_select() -> Dict[str, List[str]]:
        relevant_fns = [
            fn for fn in native_functions if needs_backend_select(fn, selector)
        ]
        return {
            "ops_headers": [
                f"#include <ATen/ops/{fn.root_name}_ops.h>" for fn in relevant_fns
            ],
            "backend_select_method_definitions": list(
                mapMaybe(
                    ComputeBackendSelect(Target.DEFINITION, selector), relevant_fns
                )
            ),
            "backend_select_function_registrations": list(
                mapMaybe(
                    ComputeBackendSelect(Target.REGISTRATION, selector), relevant_fns
                )
            ),
        }

    cpu_fm.write("RegisterBackendSelect.cpp", gen_backend_select)

    schema_selector = selector
    if force_schema_registration:
        schema_selector = SelectiveBuilder.get_nop_selector()
    cpu_fm.write(
        "RegisterSchema.cpp",
        lambda: {
            "schema_registrations": []
            if skip_dispatcher_op_registration
            else list(mapMaybe(RegisterSchema(schema_selector), native_functions)),
        },
    )

    def key_func(
        fn: Union[NativeFunction, NativeFunctionsGroup, NativeFunctionsViewGroup]
    ) -> str:
        return fn.root_name

    cpu_fm.write_sharded(
        "Operators.cpp",
        native_functions,
        key_fn=key_func,
        env_callable=lambda fn: {
            "operator_headers": [f"#include <ATen/ops/{fn.root_name}.h>"],
            "definitions": [ComputeOperators(Target.DEFINITION)(fn)],
        },
        num_shards=5,
        sharded_keys={"operator_headers", "definitions"},
    )

    cpu_fm.write("Functions.cpp", lambda: {})

    core_fm.write("TensorMethods.cpp", lambda: {})

    core_fm.write(
        "ATenOpList.cpp",
        lambda: {
            "aten_ops": list(mapMaybe(compute_aten_op, native_functions)),
        },
    )

    # We need to easily map from [inplace_op_name] -> [functional_op] for the functionalization pass,
    # so here I generate a mapping from every operator name to its corresponding functional NativeFunction (if it exist).
    pre_grouped_d: Dict[
        FunctionSchema, Dict[SchemaKind, NativeFunction]
    ] = pre_group_native_functions(native_functions)
    to_functional_op: Dict[OperatorName, Optional[NativeFunction]] = {
        k: v
        for d in [
            {
                f.func.name: pre_grouped_d[func][SchemaKind.functional]
                if SchemaKind.functional in pre_grouped_d[func].keys()
                else None
                for f in pre_grouped_d[func].values()
            }
            for func in pre_grouped_d.keys()
        ]
        for k, v in d.items()
    }

    def functionalization_env_callable(
        g: Union[NativeFunction, NativeFunctionsViewGroup]
    ) -> Dict[str, List[str]]:
        def gen_op_headers(
            g: Union[NativeFunction, NativeFunctionsViewGroup]
        ) -> List[str]:
            if isinstance(g, NativeFunctionsViewGroup):
                # view ops always get a functionalization kernel
                headers = [
                    f"#include <ATen/ops/{g.view.root_name}_native.h>",
                    f"#include <ATen/ops/{g.view.root_name}_ops.h>",
                ]
                if g.view_copy is not None:
                    headers += [
                        f"#include <ATen/ops/{g.view_copy.root_name}_native.h>",
                        f"#include <ATen/ops/{g.view_copy.root_name}_ops.h>",
                    ]
                return headers
            else:
                f = g
                return [
                    f"#include <ATen/ops/{f.root_name}_native.h>",
                    f"#include <ATen/ops/{f.root_name}_ops.h>",
                ]

        return {
            "ops_headers": gen_op_headers(g),
            "func_definitions": gen_functionalization_definition(
                selector,
                g,
                # We need to manually map inplace ops to their out-of-place variants
                # (we can't do this with NativeFunctionsGroup today because not all inplace ops have out= variants)
                None
                if isinstance(g, NativeFunctionsViewGroup)
                else to_functional_op.get(g.func.name, None),
            ),
            "func_registrations": gen_functionalization_registration(
                selector,
                g,
                backend_indices[DispatchKey.CompositeImplicitAutograd],
            ),
        }

    cpu_fm.write_sharded(
        "RegisterFunctionalization.cpp",
        native_functions_with_view_groups,
        key_fn=key_func,
        env_callable=functionalization_env_callable,
        num_shards=4,
        sharded_keys={
            "ops_headers",
            "func_definitions",
            "func_registrations",
            "func_add_back_views_definitions",
            "func_add_back_views_registrations",
        },
    )

    cpu_fm.write(
        "FunctionalInverses.h",
        lambda: {
            "view_inverse_declarations": list(
                mapMaybe(
                    lambda g: gen_functionalization_view_inverse_declaration(
                        selector, g
                    ),
                    [
                        g
                        for g in native_functions_with_view_groups
                        if isinstance(g, NativeFunctionsViewGroup)
                    ],
                )
            )
        },
    )

    # Note [view_copy NativeFunctions]
    # Every view operator in native_functions.yaml that is not CompositeImplicitAutograd
    # needs to have a corresponding non-aliasing {view}_copy variant.
    # Backends that use functionalization and don't know how to handle aliasing ops
    # are expected to implement kernels for these {view}_copy kernels instead.
    # The code for {view}_copy operators in core is pretty boilerplate-heavy however,
    # so we codegen the following:
    # (1) A CompositeExplicitAutograd kernel for every {view}_copy operator.
    #     These are never explicitly invoked by the functionalization pass,
    #     but they could theoretically be called from user code (I added these kernels for completeness,
    #     since the ops are part of the public API).
    # (2) A derivative formula for every {view}_copy operator
    #     {view}_copy operators can re-use the same derivative formulas as their {view} op counterparts,
    #     so rather than stamping all of the entries out in derivatives.yaml,
    #     we codegen them in.
    #     This is similar to how autograd codegen doesn't require inplace ops to have a derivatives.yaml entry.
    cpu_fm.write(
        "CompositeViewCopyKernels.cpp",
        lambda: {
            "ops_headers": [
                "\n".join(
                    f"#include <ATen/ops/{f.root_name}_ops.h>"
                    for f in (
                        [g.view] if g.view_copy is None else [g.view, g.view_copy]
                    )
                )
                for g in native_functions_with_view_groups
                if isinstance(g, NativeFunctionsViewGroup)
            ],
            "CompositeViewCopyKernel_Definitions": list(
                mapMaybe(
                    gen_composite_view_copy_kernel,
                    [
                        g
                        for g in native_functions_with_view_groups
                        if isinstance(g, NativeFunctionsViewGroup)
                    ],
                )
            ),
        },
    )


def gen_declarations_yaml(
    cpu_fm: FileManager, native_functions: Sequence[NativeFunction]
) -> None:
    cpu_fm.write(
        "Declarations.yaml",
        lambda: format_yaml([compute_declaration_yaml(f) for f in native_functions]),
    )


def main() -> None:
    parser = argparse.ArgumentParser(description="Generate ATen source files")
    parser.add_argument(
        "-s",
        "--source-path",
        help="path to source directory for ATen",
        default="aten/src/ATen",
    )
    parser.add_argument(
        "-o",
        "--output-dependencies",
        help="output a list of dependencies into the given file and exit",
    )
    parser.add_argument(
        "--dry-run",
        action="store_true",
        help="run without writing any files (still updates outputs)",
    )
    parser.add_argument(
        "--per-operator-headers",
        action="store_true",
        help="generate separate headers per operator in ATen/ops",
    )
    parser.add_argument(
        "-d", "--install_dir", help="output directory", default="build/aten/src/ATen"
    )
    parser.add_argument(
        "--rocm",
        action="store_true",
        help="reinterpret CUDA as ROCm/HIP and adjust filepaths accordingly",
    )
    # TODO: --op_registration_whitelist will be removed when all call-sites
    # for gen.py are moved over to using the operator YAML file for mobile
    # custom build.
    parser.add_argument(
        "--op_registration_whitelist",
        nargs="*",
        help="filter op registrations by the whitelist (if set); "
        "each item is `namespace`::`operator name` without overload name; "
        "e.g.: aten::empty aten::conv2d ...",
    )
    parser.add_argument(
        "--op_selection_yaml_path",
        help="Provide a path to the operator selection (for custom build) YAML "
        "that contains the information about the set of selected operators "
        "and their categories (training, ...). Each operator is either a "
        "full operator name with overload or just a bare operator name. "
        "The operator names also contain the namespace prefix (e.g. aten::)",
    )
    parser.add_argument(
        "--backend_whitelist",
        nargs="*",
        help="filter dispatch backend by the whitelist (if set), "
        "e.g.: CPU CUDA QuantizedCPU ...",
    )
    parser.add_argument(
        "--static_dispatch_backend",
        help="generate static dispatch code for the specific backend (if set)",
    )
    parser.add_argument(
        "--skip_dispatcher_op_registration",
        action="store_true",
        help="Avoid registering operators into the dispatcher.",
    )
    parser.add_argument(
        "--force_schema_registration",
        action="store_true",
        help="force it to generate schema-only registrations for all ops, including"
        "those that are not listed on --op_registration_whitelist",
    )
    parser.add_argument(
        "--generate",
        type=str,
        nargs="*",
        choices=["headers", "sources", "declarations_yaml"],
        default=["headers", "sources", "declarations_yaml"],
        help="Generate only a subset of files",
    )
    options = parser.parse_args()

    selector = get_custom_build_selector(
        options.op_registration_whitelist,
        options.op_selection_yaml_path,
    )

    native_yaml_path = os.path.join(options.source_path, "native/native_functions.yaml")
    parsed_yaml = parse_native_yaml(native_yaml_path)
    native_functions, backend_indices = (
        parsed_yaml.native_functions,
        parsed_yaml.backend_indices,
    )

    grouped_native_functions = get_grouped_native_functions(native_functions)
    structured_native_functions = [
        g for g in grouped_native_functions if isinstance(g, NativeFunctionsGroup)
    ]
    native_functions_with_view_groups = get_grouped_by_view_native_functions(
        native_functions
    )

    template_dir = os.path.join(options.source_path, "templates")

    # NB: It is mandatory to NOT use os.path.join here, as the install directory
    # will eventually be ingested by cmake, which does not respect Windows style
    # path slashes.  If you switch this to use os.path.join, you'll get an error
    # like:
    #
    #   Syntax error in cmake code when parsing string
    #
    #     C:/Jenkins/workspace/pytorch-builds/pytorch-win-ws2016-cuda9-cudnn7-py3-build/build/aten/src/ATen\core/TensorMethods.h
    #
    #   Invalid character escape '\c'.
    core_install_dir = f"{options.install_dir}/core"
    pathlib.Path(core_install_dir).mkdir(parents=True, exist_ok=True)
    ops_install_dir = f"{options.install_dir}/ops"
    pathlib.Path(ops_install_dir).mkdir(parents=True, exist_ok=True)

    core_fm = make_file_manager(options=options, install_dir=core_install_dir)
    cpu_fm = make_file_manager(options=options)
    cpu_vec_fm = make_file_manager(options=options)
    cuda_fm = make_file_manager(options=options)
    ops_fm = make_file_manager(options=options, install_dir=ops_install_dir)

    extra_cuda_headers = """\
#include <c10/cuda/CUDAGuard.h>
#include <ATen/cuda/ATenCUDAGeneral.h>
#include <ATen/cuda/CUDADevice.h>
#include <ATen/cuda/CUDAContext.h>"""
    if options.rocm:
        extra_cuda_headers = """\
#include <ATen/hip/impl/HIPGuardImplMasqueradingAsCUDA.h>
#include <ATen/hip/ATenHIPGeneral.h>
#include <ATen/hip/HIPDevice.h>
#include <ATen/hip/HIPContext.h>"""

    from tools.codegen.model import dispatch_keys

    # Only a limited set of dispatch keys get CPUFunctions.h headers generated
    # for them; this is the set
    functions_keys = {
        DispatchKey.CPU,
        DispatchKey.CUDA,
        DispatchKey.CompositeImplicitAutograd,
        DispatchKey.CompositeExplicitAutograd,
        DispatchKey.Meta,
    }
    if options.backend_whitelist:
        dispatch_keys = [
            k
            for k in dispatch_keys
            if is_generic_dispatch_key(k) or str(k) in options.backend_whitelist
        ]

    static_dispatch_idx: Optional[BackendIndex] = None
    if options.static_dispatch_backend:
        static_dispatch_idx = backend_indices[
            DispatchKey.parse(options.static_dispatch_backend)
        ]

    if "sources" in options.generate:
        gen_source_files(
            native_functions=native_functions,
            grouped_native_functions=grouped_native_functions,
            structured_native_functions=structured_native_functions,
            native_functions_with_view_groups=native_functions_with_view_groups,
            selector=selector,
            backend_indices=backend_indices,
            core_fm=core_fm,
            cpu_fm=cpu_fm,
            cpu_vec_fm=cpu_vec_fm,
            cuda_fm=cuda_fm,
            dispatch_keys=dispatch_keys,
            functions_keys=functions_keys,
            rocm=options.rocm,
            force_schema_registration=options.force_schema_registration,
            per_operator_headers=options.per_operator_headers,
            skip_dispatcher_op_registration=options.skip_dispatcher_op_registration,
        )

    if "headers" in options.generate:
        gen_headers(
            native_functions=native_functions,
            grouped_native_functions=grouped_native_functions,
            structured_native_functions=structured_native_functions,
            static_dispatch_idx=static_dispatch_idx,
            selector=selector,
            backend_indices=backend_indices,
            core_fm=core_fm,
            cpu_fm=cpu_fm,
            cuda_fm=cuda_fm,
            ops_fm=ops_fm,
            dispatch_keys=dispatch_keys,
            functions_keys=functions_keys,
            rocm=options.rocm,
            per_operator_headers=options.per_operator_headers,
        )

    if "declarations_yaml" in options.generate:
        gen_declarations_yaml(native_functions=native_functions, cpu_fm=cpu_fm)

    if options.output_dependencies:
        depfile_path = pathlib.Path(options.output_dependencies).resolve()
        depfile_name = depfile_path.name
        depfile_stem = depfile_path.stem

        for fm, prefix in [
            (cpu_fm, ""),
            (cpu_vec_fm, "cpu_vec_"),
            (core_fm, "core_"),
            (cuda_fm, "cuda_"),
            (ops_fm, "ops_"),
        ]:
            varname = prefix + depfile_stem
            path = depfile_path.parent / (prefix + depfile_name)
            fm.write_outputs(varname, str(path))


if __name__ == "__main__":
    main()<|MERGE_RESOLUTION|>--- conflicted
+++ resolved
@@ -357,7 +357,9 @@
 
     @method_with_native_function
     def __call__(self, f: NativeFunction) -> str:
-        sig = DispatcherSignature.from_schema(f.func, structured_type_override=f.part_of_structured_group)
+        sig = DispatcherSignature.from_schema(
+            f.func, structured_type_override=f.part_of_structured_group
+        )
         name = f.func.name.unambiguous_name()
         call_method_name = "call"
         redispatch_method_name = "redispatch"
@@ -458,7 +460,9 @@
                 sig = sig_group.signature
 
             # See Note [The ATen Operators API]
-            target_sig = DispatcherSignature.from_schema(f.func, structured_type_override=f.part_of_structured_group)
+            target_sig = DispatcherSignature.from_schema(
+                f.func, structured_type_override=f.part_of_structured_group
+            )
             exprs = translate(sig.arguments(), target_sig.arguments())
             exprs_str = ", ".join([e.expr for e in exprs])
 
@@ -522,7 +526,9 @@
             else:
                 sig = sig_group.signature
 
-            target_sig = DispatcherSignature.from_schema(f.func, structured_type_override=f.part_of_structured_group)
+            target_sig = DispatcherSignature.from_schema(
+                f.func, structured_type_override=f.part_of_structured_group
+            )
             exprs = translate(sig.arguments(), target_sig.arguments(), method=True)
             exprs_str = ", ".join([e.expr for e in exprs])
 
@@ -571,7 +577,9 @@
             else:
                 sig = sig_group.signature
 
-            target_sig = DispatcherSignature.from_schema(f.func, structured_type_override=f.part_of_structured_group)
+            target_sig = DispatcherSignature.from_schema(
+                f.func, structured_type_override=f.part_of_structured_group
+            )
             exprs = translate(sig.arguments(), target_sig.arguments())
             exprs_str = ", ".join(["dispatchKeySet"] + [a.expr for a in exprs])
 
@@ -750,7 +758,9 @@
             return None
 
         name = native.name(f.func)
-        native_sig = NativeSignature(f.func, structured_type_override=f.part_of_structured_group)
+        native_sig = NativeSignature(
+            f.func, structured_type_override=f.part_of_structured_group
+        )
 
         native_tensor_args = [
             a
@@ -758,7 +768,9 @@
             if isinstance(a.argument, Argument) and a.argument.type.is_tensor_like()
         ]
 
-        dispatcher_sig = DispatcherSignature.from_schema(f.func, structured_type_override=f.part_of_structured_group)
+        dispatcher_sig = DispatcherSignature.from_schema(
+            f.func, structured_type_override=f.part_of_structured_group
+        )
 
         sig: Union[NativeSignature, DispatcherSignature]
         sig = dispatcher_sig
@@ -850,18 +862,15 @@
         return dynamic_type(t.elem, structured_type_override=structured_type_override)
     # Note we don't use t.is_tensor_like() here because it would
     # also include Tensor[]
-<<<<<<< HEAD
-    if str(t) == 'Tensor':
-        return 'at::Tensor'
-    return cpp.argumenttype_type(
-        t, mutable=False, binds='__placeholder__',
-        structured_type_override=structured_type_override).cpp_type()
-=======
     if str(t) == "Tensor":
         return "at::Tensor"
-    return cpp.argumenttype_type(t, mutable=False, binds="__placeholder__").cpp_type()
-
->>>>>>> eab3f428
+    return cpp.argumenttype_type(
+        t,
+        mutable=False,
+        binds="__placeholder__",
+        structured_type_override=structured_type_override,
+    ).cpp_type()
+
 
 def compute_method_of_yaml(variants: Set[Variant]) -> List[str]:
     # This is written out explicitly to ensure that Tensor and
@@ -923,15 +932,9 @@
     returns = []
     for i, (r, name) in enumerate(zip(f.func.returns, names)):
         ret = {
-<<<<<<< HEAD
-            'dynamic_type': dynamic_type(r.type, structured_type_override=False),
-            'name': name,
-            'type': cpp.return_type(r).cpp_type(),
-=======
-            "dynamic_type": dynamic_type(r.type),
+            "dynamic_type": dynamic_type(r.type, structured_type_override=False),
             "name": name,
             "type": cpp.return_type(r).cpp_type(),
->>>>>>> eab3f428
         }
 
         if r.name:
@@ -946,11 +949,6 @@
 
 
 # arguments in yaml roughly corresponds to the public C++ API
-<<<<<<< HEAD
-def compute_cpp_argument_yaml(cpp_a: Binding, *, schema_order: bool, kwarg_only_set: Set[str],
-                              out_arg_set: Set[str], name_to_field_name: Dict[str, str],
-                              structured_type_override: bool) -> object:
-=======
 def compute_cpp_argument_yaml(
     cpp_a: Binding,
     *,
@@ -958,8 +956,8 @@
     kwarg_only_set: Set[str],
     out_arg_set: Set[str],
     name_to_field_name: Dict[str, str],
+    structured_type_override: bool,
 ) -> object:
->>>>>>> eab3f428
     if isinstance(cpp_a.argument, TensorOptionsArguments):
         arg: Dict[str, object] = {
             "annotation": None,
@@ -976,26 +974,12 @@
         raise AssertionError()
     elif isinstance(cpp_a.argument, Argument):
         return compute_argument_yaml(
-<<<<<<< HEAD
-            cpp_a.argument, schema_order=schema_order,
-            kwarg_only_set=kwarg_only_set, out_arg_set=out_arg_set, name_to_field_name=name_to_field_name,
-            structured_type_override=structured_type_override)
-
-def compute_argument_yaml(a: Argument, *, schema_order: bool, kwarg_only_set: Set[str],
-                          out_arg_set: Set[str], name_to_field_name: Dict[str, str],
-                          structured_type_override: bool) -> object:
-    arg: Dict[str, object] = {
-        'annotation': str(a.annotation) if a.annotation else None,
-        'dynamic_type': dynamic_type(a.type, structured_type_override=structured_type_override),
-        'is_nullable': a.type.is_nullable(),
-        'name': a.name,
-        'type': cpp.argument_type(a, binds="__placeholder__", structured_type_override=structured_type_override).cpp_type(),
-=======
             cpp_a.argument,
             schema_order=schema_order,
             kwarg_only_set=kwarg_only_set,
             out_arg_set=out_arg_set,
             name_to_field_name=name_to_field_name,
+            structured_type_override=structured_type_override,
         )
 
 
@@ -1006,14 +990,20 @@
     kwarg_only_set: Set[str],
     out_arg_set: Set[str],
     name_to_field_name: Dict[str, str],
+    structured_type_override: bool,
 ) -> object:
     arg: Dict[str, object] = {
         "annotation": str(a.annotation) if a.annotation else None,
-        "dynamic_type": dynamic_type(a.type),
+        "dynamic_type": dynamic_type(
+            a.type, structured_type_override=structured_type_override
+        ),
         "is_nullable": a.type.is_nullable(),
         "name": a.name,
-        "type": cpp.argument_type(a, binds="__placeholder__").cpp_type(),
->>>>>>> eab3f428
+        "type": cpp.argument_type(
+            a,
+            binds="__placeholder__",
+            structured_type_override=structured_type_override,
+        ).cpp_type(),
     }
     if a.default is not None:
         arg["default"] = pythonify_default(cpp.default_expr(a.default, a.type))
@@ -1048,18 +1038,13 @@
     cpp_args = sig_group.signature.arguments()
     arguments = [
         compute_cpp_argument_yaml(
-<<<<<<< HEAD
-            cpp_a, schema_order=False,
-            kwarg_only_set=kwarg_only_set, out_arg_set=out_arg_set, name_to_field_name=name_to_field_name,
-            structured_type_override=f.part_of_structured_group)
-=======
             cpp_a,
             schema_order=False,
             kwarg_only_set=kwarg_only_set,
             out_arg_set=out_arg_set,
             name_to_field_name=name_to_field_name,
-        )
->>>>>>> eab3f428
+            structured_type_override=f.part_of_structured_group,
+        )
         for cpp_a in cpp_args
     ]
 
@@ -1067,18 +1052,13 @@
 
     schema_order_arguments = [
         compute_argument_yaml(
-<<<<<<< HEAD
-            a, schema_order=True,
-            kwarg_only_set=kwarg_only_set, out_arg_set=out_arg_set, name_to_field_name=name_to_field_name,
-            structured_type_override=f.part_of_structured_group)
-=======
             a,
             schema_order=True,
             kwarg_only_set=kwarg_only_set,
             out_arg_set=out_arg_set,
             name_to_field_name=name_to_field_name,
-        )
->>>>>>> eab3f428
+            structured_type_override=f.part_of_structured_group,
+        )
         for a in schema_order_jit_arguments
     ]
 
@@ -1087,17 +1067,13 @@
         r.type
         for a in schema_order_jit_arguments
         for r in cpp.argument(
-<<<<<<< HEAD
-            a, method=False, cpp_no_default_args=set(), faithful=False,
-            has_tensor_options=False, structured_type_override=f.part_of_structured_group)
-=======
             a,
             method=False,
             cpp_no_default_args=set(),
             faithful=False,
             has_tensor_options=False,
-        )
->>>>>>> eab3f428
+            structured_type_override=f.part_of_structured_group,
+        )
     ]
 
     cpp_returns = cpp.returns_type(f.func.returns).cpp_type()
@@ -1149,21 +1125,15 @@
     f: NativeFunction, backend_indices: Dict[DispatchKey, BackendIndex]
 ) -> str:
     name = dispatcher.name(f.func)
-<<<<<<< HEAD
-    returns_type = dispatcher.returns_type(f.func.returns).cpp_type_registration_declarations()
-    args = dispatcher.arguments(f.func, structured_type_override=f.part_of_structured_group)
-    args_str = ', '.join(a.no_default().decl_registration_declarations() for a in args)
-    comment_data : Dict[str, str] = {
-        'schema': f'aten::{f.func}',
-=======
     returns_type = dispatcher.returns_type(
         f.func.returns
     ).cpp_type_registration_declarations()
-    args = dispatcher.arguments(f.func)
+    args = dispatcher.arguments(
+        f.func, structured_type_override=f.part_of_structured_group
+    )
     args_str = ", ".join(a.no_default().decl_registration_declarations() for a in args)
     comment_data: Dict[str, str] = {
         "schema": f"aten::{f.func}",
->>>>>>> eab3f428
         # TODO: What exactly is the semantics of the 'dispatch' field?
         "dispatch": str(
             {k for k, v in backend_indices.items() if v.has_kernel(f)}
