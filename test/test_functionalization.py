# Owner(s): ["module: codegen"]

import torch
from torch.testing._internal.common_utils import TestCase, run_tests, skipIfTorchDynamo, TEST_WITH_TORCHDYNAMO
from torch.testing._internal.logging_tensor import LoggingTensor, capture_logs
from torch.utils._pytree import tree_map
from torch.fx.experimental.proxy_tensor import make_fx
from torch.fx.passes.reinplace import reinplace

import unittest

def are_aliased(x, y):
    if x._base is None and y._base is None:
        return False
    if x._base is not None and y._base is None:
        return x._base is y
    if x._base is None and y._base is not None:
        return y._base is x
    return x._base is y._base

# We can unify testing and use functionalize() here instead
# if/when functorch moves into core.
# This is basically a crappy version of `functionalize()` for single-tensor-arg inputs.
def _functionalize(f, *, reapply_views: bool):
    def wrapped(a):
        input_functional = torch._to_functional_tensor(a)
        torch._enable_functionalization(reapply_views=reapply_views)
        try:
            out = f(input_functional)
        finally:
            torch._disable_functionalization()
        torch._sync(input_functional)
        inpt_new = torch._from_functional_tensor(input_functional)
        if inpt_new is not a:
            # Existing deficiency in functionalize():
            # we don't correctly mutate input metadata (yet?)
            if inpt_new.shape == a.shape:
                a.copy_(inpt_new)
        tree_map(torch._sync, out)
        out_unwrapped = tree_map(torch._from_functional_tensor, out)
        return out_unwrapped

    return wrapped

@unittest.skipIf(TEST_WITH_TORCHDYNAMO, "https://github.com/pytorch/pytorch/issues/81457")
class TestFunctionalization(TestCase):

    def get_logs(self, func, inpt, *, reapply_views=False, run_reinplace=False):
        inpt_clone = inpt.clone()
        traced_f = make_fx(_functionalize(func, reapply_views=reapply_views))(inpt)
        if run_reinplace:
            traced_f = reinplace(traced_f, inpt_clone)
        return traced_f.code

    def assert_functionalization(self, func, inpt, *, reapply_views=False, mutated_input_metadata=False):
        input_clone = inpt.clone()
        input_clone2 = inpt.clone()
        input_clone3 = inpt.clone()

        # Compare outputs (and mutated inputs), with and without functionalization.
        out_ref = func(inpt)
        out_functional = _functionalize(func, reapply_views=reapply_views)(input_clone)
        # The reinplacing pass is only valid to run with reapply_views=True.
        functional_func = make_fx(_functionalize(func, reapply_views=True))(input_clone2)
        reinplace_func = reinplace(make_fx(_functionalize(func, reapply_views=True))(input_clone2), input_clone2)

        # NOTE: for now, need to pass in fresh inputs here, because make_fx
        # will directly mutate the inputs that you trace with.
        # Once this is fixed we can clean this up.
        out_reinplace = reinplace_func(input_clone3)

        # functionalize() deficiency: input metadata mutations aren't propagated properly,
        # so we just need to skip checks here for the tests that exercise that.
        if not mutated_input_metadata:
            self.assertEqual(inpt, input_clone)  # input mutations should still occur
            self.assertEqual(inpt, input_clone3)

        # Handle tests with multi-tensor outputs
        if isinstance(out_ref, tuple):
            out_refs, out_functionals, out_reinplaces = list(out_ref), list(out_functional), list(out_reinplace)
        else:
            out_refs, out_functionals, out_reinplaces = [out_ref], [out_functional], [out_reinplace]

        for out_ref_, out_functional_, out_reinplace_ in zip(out_refs, out_functionals, out_reinplaces):
            self.assertEqual(out_ref_, out_functional_)
            self.assertEqual(out_ref_, out_reinplace_)

    def test_save_for_backwards_segfault(self):
        inp = torch._to_functional_tensor(LoggingTensor(torch.randn(2, 2))).requires_grad_(True)
        inp.exp()

    def test_multiple_views_of_same_base(self):
        def f(x):
            y = x.view(-1)
            z = x.view(-1)
            x.add_(1)
            # y should have been updated.
            y2 = y + 1
            # z should have been updated too.
            z2 = z + 1
            return z2
        self.assert_functionalization(f, torch.ones(4))

    def test_simple(self):
        def f(x):
            # simple test: 1 view op, 1 inplace op
            tmp = torch.ones(4, 2)
            y = x.view(4, 2)
            y.add_(tmp)
            z = x * x
            return y
        self.assert_functionalization(f, torch.ones(4, 2))
        logs = self.get_logs(f, torch.ones(4, 2))
        self.assertExpectedInline(logs, """\



def forward(self, a_1):
    ones = torch.ops.aten.ones.default([4, 2], dtype = torch.float32, device = device(type='cpu'), pin_memory = False)
    view_copy_default = torch.ops.aten.view_copy.default(a_1, [4, 2])
    add_tensor = torch.ops.aten.add.Tensor(view_copy_default, ones);  view_copy_default = ones = None
    view_copy_default_1 = torch.ops.aten.view_copy.default(add_tensor, [4, 2])
    mul_tensor = torch.ops.aten.mul.Tensor(view_copy_default_1, view_copy_default_1)
    copy__default = torch.ops.aten.copy_.default(a_1, view_copy_default_1);  a_1 = view_copy_default_1 = None
    return add_tensor
    """)

        reinplaced_logs = self.get_logs(f, torch.ones(4, 2), reapply_views=True, run_reinplace=True)
        self.assertExpectedInline(reinplaced_logs, """\



def forward(self, a_1):
    ones = torch.ops.aten.ones.default([4, 2], dtype = torch.float32, device = device(type='cpu'), pin_memory = False)
    view_default = torch.ops.aten.view.default(a_1, [4, 2])
    add_tensor = torch.ops.aten.add.Tensor(view_default, ones);  view_default = ones = None
    view_default_1 = torch.ops.aten.view.default(add_tensor, [4, 2])
    mul_tensor = torch.ops.aten.mul.Tensor(view_default_1, view_default_1)
    copy__default = torch.ops.aten.copy_.default(a_1, view_default_1);  a_1 = view_default_1 = None
    return add_tensor
    """)

    def test_simple_out(self):
        def f(x):
            tmp = torch.ones(4, 2)
            y = x.view(4, 2)
            # the out= tensor will get resized, since it has size=0 to start.
            z = torch.empty(())
            torch.add(y, tmp, out=z)
            w = z * z
            return w
        self.assert_functionalization(f, torch.ones(4, 2))
        logs = self.get_logs(f, torch.ones(4, 2))
        self.assertExpectedInline(logs, """\



def forward(self, a_1):
    ones = torch.ops.aten.ones.default([4, 2], dtype = torch.float32, device = device(type='cpu'), pin_memory = False)
    view_copy_default = torch.ops.aten.view_copy.default(a_1, [4, 2]);  a_1 = None
    empty = torch.ops.aten.empty.memory_format([], dtype = torch.float32, device = device(type='cpu'), pin_memory = False)
    add_tensor = torch.ops.aten.add.Tensor(view_copy_default, ones);  view_copy_default = ones = None
    mul_tensor = torch.ops.aten.mul.Tensor(add_tensor, add_tensor);  add_tensor = None
    return mul_tensor
    """)

        reinplaced_logs = self.get_logs(f, torch.ones(4, 2), reapply_views=True, run_reinplace=True)
        self.assertExpectedInline(reinplaced_logs, """\



def forward(self, a_1):
    ones = torch.ops.aten.ones.default([4, 2], dtype = torch.float32, device = device(type='cpu'), pin_memory = False)
    view_default = torch.ops.aten.view.default(a_1, [4, 2]);  a_1 = None
    empty = torch.ops.aten.empty.memory_format([], dtype = torch.float32, device = device(type='cpu'), pin_memory = False)
    add_tensor = torch.ops.aten.add.Tensor(view_default, ones);  view_default = ones = None
    mul_tensor = torch.ops.aten.mul.Tensor(add_tensor, add_tensor);  add_tensor = None
    return mul_tensor
    """)

    def test_multi_out(self):
        def f(x):
            # aminmax.out returns a tuple of tensors.
            # functionalization should properly handle the tuple.
            out_min = torch.empty(4)
            out_max = torch.empty(4)
            torch.aminmax(x, dim=0, out=(out_max, out_min))
            return out_max
        self.assert_functionalization(f, torch.arange(8, dtype=torch.float32))
        logs = self.get_logs(f, torch.arange(8, dtype=torch.float32))
        self.assertExpectedInline(logs, """\



def forward(self, a_1):
    empty = torch.ops.aten.empty.memory_format([4], dtype = torch.float32, device = device(type='cpu'), pin_memory = False)
    empty_1 = torch.ops.aten.empty.memory_format([4], dtype = torch.float32, device = device(type='cpu'), pin_memory = False)
    aminmax_default = torch.ops.aten.aminmax.default(a_1, dim = 0);  a_1 = None
    getitem = aminmax_default[0]
    getitem_1 = aminmax_default[1];  aminmax_default = None
    return getitem
    """)

        reinplaced_logs = self.get_logs(f, torch.arange(8, dtype=torch.float32), reapply_views=True, run_reinplace=True)
        self.assertExpectedInline(reinplaced_logs, """\



def forward(self, a_1):
    empty = torch.ops.aten.empty.memory_format([4], dtype = torch.float32, device = device(type='cpu'), pin_memory = False)
    empty_1 = torch.ops.aten.empty.memory_format([4], dtype = torch.float32, device = device(type='cpu'), pin_memory = False)
    aminmax_default = torch.ops.aten.aminmax.default(a_1, dim = 0);  a_1 = None
    getitem = aminmax_default[0]
    getitem_1 = aminmax_default[1];  aminmax_default = None
    return getitem
    """)

    def test_tensor_ctr(self):
        def f(x):
            y = torch.tensor((1, 2, 3))
            z = y.view(-1)
            z.add_(1)
            return y

        inpt = torch.arange(3, dtype=torch.float32)
        self.assert_functionalization(f, inpt)

        logs = self.get_logs(f, inpt)
        self.assertExpectedInline(logs, """\



def forward(self, a_1):
    _tensor_constant0 = self._tensor_constant0
    lift_fresh = torch.ops.aten.lift_fresh_copy.default(_tensor_constant0);  _tensor_constant0 = None
    view_copy_default = torch.ops.aten.view_copy.default(lift_fresh, [-1]);  lift_fresh = None
    add_tensor = torch.ops.aten.add.Tensor(view_copy_default, 1);  view_copy_default = None
    view_copy_default_1 = torch.ops.aten.view_copy.default(add_tensor, [3]);  add_tensor = None
    return view_copy_default_1
    """)

        reinplaced_logs = self.get_logs(f, inpt, reapply_views=True, run_reinplace=True)
        self.assertExpectedInline(reinplaced_logs, """\



def forward(self, a_1):
    _tensor_constant0 = self._tensor_constant0
    lift_fresh = torch.ops.aten.lift_fresh_copy.default(_tensor_constant0);  _tensor_constant0 = None
    view_default = torch.ops.aten.view.default(lift_fresh, [-1]);  lift_fresh = None
    add_tensor = torch.ops.aten.add_.Tensor(view_default, 1)
    view_default_1 = torch.ops.aten.view.default(view_default, [3]);  view_default = None
    return view_default_1
    """)


    def test_tensor_list_mixed_functional_nonfunctional(self):
        nonfunctional_tensor = torch.ones(2, dtype=torch.long)

        def f(x):
            # simple test: 1 view op, 1 inplace op
            functional_tensor = torch.ones(2, dtype=torch.long)
            out = x[functional_tensor, nonfunctional_tensor]
            return out
        out = f(torch.ones(2, 2))
        out_functional = _functionalize(f, reapply_views=True)(torch.ones(2, 2))
        self.assertEqual(out, out_functional)

    def test_inplace_on_non_view(self):
        def f(x):
            # test for the case where we functionalize an inplace op on the other tensor - not a view.
            # This is worth checking because the tensor will have an empty ViewMeta stack, which needs to be special cased.
            tmp = torch.ones(4, 2)
            y = x.view(4, 2)
            x.add_(tmp)
            return y
        self.assert_functionalization(f, torch.ones(4, 2))
        logs = self.get_logs(f, torch.ones(4, 2))
        self.assertExpectedInline(logs, """\



def forward(self, a_1):
    ones = torch.ops.aten.ones.default([4, 2], dtype = torch.float32, device = device(type='cpu'), pin_memory = False)
    view_copy_default = torch.ops.aten.view_copy.default(a_1, [4, 2])
    add_tensor = torch.ops.aten.add.Tensor(a_1, ones);  ones = None
    copy__default = torch.ops.aten.copy_.default(a_1, add_tensor);  a_1 = None
    view_copy_default_1 = torch.ops.aten.view_copy.default(add_tensor, [4, 2]);  add_tensor = None
    return view_copy_default_1
    """)

        reinplaced_logs = self.get_logs(f, torch.ones(4, 2), reapply_views=True, run_reinplace=True)
        self.assertExpectedInline(reinplaced_logs, """\



def forward(self, a_1):
    ones = torch.ops.aten.ones.default([4, 2], dtype = torch.float32, device = device(type='cpu'), pin_memory = False)
    view_default = torch.ops.aten.view.default(a_1, [4, 2])
    add_tensor = torch.ops.aten.add.Tensor(a_1, ones);  ones = None
    copy__default = torch.ops.aten.copy_.default(a_1, add_tensor);  a_1 = None
    view_default_1 = torch.ops.aten.view.default(add_tensor, [4, 2]);  add_tensor = None
    return view_default_1
    """)

    # Some ops that are mutable are neither inplace nor out= ops.
    # They also need special handling.
    def test_mutable_op_not_inplace_or_other(self):
        def f(x):
            return torch._fused_moving_avg_obs_fq_helper(x, x, x, x, x, x, x, 1.0, 0, 1, 0)

        logs = self.get_logs(f, torch.ones(1))
        self.assertExpectedInline(logs, """\



def forward(self, a_1):
    _fused_moving_avg_obs_fq_helper_functional_default = torch.ops.aten._fused_moving_avg_obs_fq_helper_functional.default(a_1, a_1, a_1, a_1, a_1, a_1, a_1, 1.0, 0, 1, 0)
    getitem = _fused_moving_avg_obs_fq_helper_functional_default[0]
    getitem_1 = _fused_moving_avg_obs_fq_helper_functional_default[1]
    getitem_2 = _fused_moving_avg_obs_fq_helper_functional_default[2]
    getitem_3 = _fused_moving_avg_obs_fq_helper_functional_default[3]
    getitem_4 = _fused_moving_avg_obs_fq_helper_functional_default[4]
    getitem_5 = _fused_moving_avg_obs_fq_helper_functional_default[5];  _fused_moving_avg_obs_fq_helper_functional_default = None
    copy__default = torch.ops.aten.copy_.default(a_1, getitem_5);  a_1 = getitem_5 = None
    return (getitem, getitem_1)
    """)  # noqa: B950

    def test_as_strided(self):
        def f(x):
            y = x.as_strided((2,), (2,), 1)
            y.add_(1)
            return x
        self.assert_functionalization(f, torch.ones(9))
        logs = self.get_logs(f, torch.ones(9))
        self.assertExpectedInline(logs, """\



def forward(self, a_1):
    as_strided_copy_default = torch.ops.aten.as_strided_copy.default(a_1, [2], [2], 1)
    add_tensor = torch.ops.aten.add.Tensor(as_strided_copy_default, 1);  as_strided_copy_default = None
    as_strided_scatter_default = torch.ops.aten.as_strided_scatter.default(a_1, add_tensor, [2], [2], 1);  add_tensor = None
    copy__default = torch.ops.aten.copy_.default(a_1, as_strided_scatter_default);  a_1 = None
    return as_strided_scatter_default
    """)

    def test_tensor_list_composite(self):
        def f(x):
            # Test an op with TensorList input
            y = torch.block_diag(x, x)
            return y
        self.assert_functionalization(f, torch.ones(2, 2))
        logs = self.get_logs(f, torch.ones(2, 2))
        self.assertExpectedInline(logs, """\



def forward(self, a_1):
    block_diag_default = torch.ops.aten.block_diag.default([a_1, a_1]);  a_1 = None
    return block_diag_default
    """)

    def test_cat(self):
        def f(x):
            out = torch.empty(0)
            torch.cat((x,), out=out)
            return out
        self.assert_functionalization(f, torch.ones(2, 2))
        logs = self.get_logs(f, torch.ones(2, 2))
        self.assertExpectedInline(logs, """\



def forward(self, a_1):
    empty = torch.ops.aten.empty.memory_format([0], dtype = torch.float32, device = device(type='cpu'), pin_memory = False)
    cat_default = torch.ops.aten.cat.default([a_1]);  a_1 = None
    return cat_default
    """)

        reinplaced_logs = self.get_logs(f, torch.ones(2, 2), reapply_views=True, run_reinplace=True)
        self.assertExpectedInline(reinplaced_logs, """\



def forward(self, a_1):
    empty = torch.ops.aten.empty.memory_format([0], dtype = torch.float32, device = device(type='cpu'), pin_memory = False)
    cat_default = torch.ops.aten.cat.default([a_1]);  a_1 = None
    return cat_default
    """)


    def test_diagonal(self):
        def f(x):
            # test: view ops that take a subset of the original tensor (select/diagonal)
            tmp = torch.ones(2)
            y = x.clone().diagonal()
            y.add_(tmp)
            z = x * x
            return z
        self.assert_functionalization(f, torch.ones(2, 2))
        logs = self.get_logs(f, torch.ones(2, 2))
        self.assertExpectedInline(logs, """\



def forward(self, a_1):
    ones = torch.ops.aten.ones.default([2], dtype = torch.float32, device = device(type='cpu'), pin_memory = False)
    clone_default = torch.ops.aten.clone.default(a_1)
    diagonal_copy_default = torch.ops.aten.diagonal_copy.default(clone_default);  clone_default = None
    add_tensor = torch.ops.aten.add.Tensor(diagonal_copy_default, ones);  diagonal_copy_default = ones = None
    mul_tensor = torch.ops.aten.mul.Tensor(a_1, a_1);  a_1 = None
    return mul_tensor
    """)

        reinplaced_logs = self.get_logs(f, torch.ones(2, 2), reapply_views=True, run_reinplace=True)
        self.assertExpectedInline(reinplaced_logs, """\



def forward(self, a_1):
    ones = torch.ops.aten.ones.default([2], dtype = torch.float32, device = device(type='cpu'), pin_memory = False)
    clone_default = torch.ops.aten.clone.default(a_1)
    diagonal_default = torch.ops.aten.diagonal.default(clone_default);  clone_default = None
    add_tensor = torch.ops.aten.add_.Tensor(diagonal_default, ones);  diagonal_default = ones = None
    mul_tensor = torch.ops.aten.mul.Tensor(a_1, a_1);  a_1 = None
    return mul_tensor
    """)

    def test_diagonal_mutated_input(self):
        def f(x):
            # simple test: there are pending updates afterwards, which the test syncs manually
            tmp = torch.ones(2)
            y = x.diagonal()
            y.add_(tmp)
            return x
        x = torch.ones(2, 2)
        self.assert_functionalization(f, x)
        logs = self.get_logs(f, torch.ones(2, 2))
        self.assertExpectedInline(logs, """\



def forward(self, a_1):
    ones = torch.ops.aten.ones.default([2], dtype = torch.float32, device = device(type='cpu'), pin_memory = False)
    diagonal_copy_default = torch.ops.aten.diagonal_copy.default(a_1)
    add_tensor = torch.ops.aten.add.Tensor(diagonal_copy_default, ones);  diagonal_copy_default = ones = None
    diagonal_scatter_default = torch.ops.aten.diagonal_scatter.default(a_1, add_tensor);  add_tensor = None
    copy__default = torch.ops.aten.copy_.default(a_1, diagonal_scatter_default);  a_1 = None
    return diagonal_scatter_default
    """)

    def test_split(self):
        def f(x):
            # test: view ops that return multiple tensors (split)
            tmp = torch.ones(2)
            y1, y2 = x.split(2)
            y3 = y2.diagonal()
            y3.add_(tmp)
            z = x * x
            return y3
        self.assert_functionalization(f, torch.ones(4, 2))
        logs = self.get_logs(f, torch.ones(4, 2))
        self.assertExpectedInline(logs, """\



def forward(self, a_1):
    ones = torch.ops.aten.ones.default([2], dtype = torch.float32, device = device(type='cpu'), pin_memory = False)
    split_copy_tensor = torch.ops.aten.split_copy.Tensor(a_1, 2)
    getitem = split_copy_tensor[0]
    getitem_1 = split_copy_tensor[1];  split_copy_tensor = None
    diagonal_copy_default = torch.ops.aten.diagonal_copy.default(getitem_1);  getitem_1 = None
    add_tensor = torch.ops.aten.add.Tensor(diagonal_copy_default, ones);  diagonal_copy_default = ones = None
    split_copy_tensor_1 = torch.ops.aten.split_copy.Tensor(a_1, 2)
    getitem_2 = split_copy_tensor_1[0]
    getitem_3 = split_copy_tensor_1[1];  split_copy_tensor_1 = None
    diagonal_scatter_default = torch.ops.aten.diagonal_scatter.default(getitem_3, add_tensor);  getitem_3 = None
    slice_scatter_default = torch.ops.aten.slice_scatter.default(a_1, diagonal_scatter_default, 0, 2, 4);  diagonal_scatter_default = None
    mul_tensor = torch.ops.aten.mul.Tensor(slice_scatter_default, slice_scatter_default)
    copy__default = torch.ops.aten.copy_.default(a_1, slice_scatter_default);  a_1 = slice_scatter_default = None
    return add_tensor
    """)  # noqa: B950

    def test_view_inplace(self):
        def f(x):
            # test: view + inplace op (transpose_)
            tmp = torch.ones(4)
            x.transpose_(1, 0)
            y = x[0]
            y.add_(tmp)
            return x
        self.assert_functionalization(f, torch.ones(4, 2), mutated_input_metadata=True)
        logs = self.get_logs(f, torch.ones(4, 2))
        self.assertExpectedInline(logs, """\



def forward(self, a_1):
    ones = torch.ops.aten.ones.default([4], dtype = torch.float32, device = device(type='cpu'), pin_memory = False)
    transpose_copy_int = torch.ops.aten.transpose_copy.int(a_1, 1, 0)
    select_copy_int = torch.ops.aten.select_copy.int(transpose_copy_int, 0, 0);  transpose_copy_int = None
    add_tensor = torch.ops.aten.add.Tensor(select_copy_int, ones);  select_copy_int = ones = None
    transpose_copy_int_1 = torch.ops.aten.transpose_copy.int(a_1, 1, 0);  a_1 = None
    select_scatter_default = torch.ops.aten.select_scatter.default(transpose_copy_int_1, add_tensor, 0, 0);  transpose_copy_int_1 = add_tensor = None
    transpose_copy_int_2 = torch.ops.aten.transpose_copy.int(select_scatter_default, 1, 0);  select_scatter_default = None
    transpose_copy_int_3 = torch.ops.aten.transpose_copy.int(transpose_copy_int_2, 1, 0);  transpose_copy_int_2 = None
    return transpose_copy_int_3
    """)  # noqa: B950

    def test_optional_tensor_list(self):
        def f(x):
            # test: an operator that takes in a List[Optional[Tensor]] argument
            # (index_put)
            y = x.view(8)
            indices = torch.arange(4)
            values = torch.arange(4, dtype=y.dtype)
            y.index_put_((indices,), values, accumulate=False)
            return y
        self.assert_functionalization(f, torch.ones(4, 2))
        logs = self.get_logs(f, torch.ones(4, 2))
        self.assertExpectedInline(logs, """\



def forward(self, a_1):
    view_copy_default = torch.ops.aten.view_copy.default(a_1, [8])
    arange = torch.ops.aten.arange.default(4, layout = torch.strided, device = device(type='cpu'), pin_memory = False)
    arange_1 = torch.ops.aten.arange.default(4, dtype = torch.float32, layout = torch.strided, device = device(type='cpu'), pin_memory = False)
    index_put_default = torch.ops.aten.index_put.default(view_copy_default, [arange], arange_1);  view_copy_default = arange = arange_1 = None
    view_copy_default_1 = torch.ops.aten.view_copy.default(index_put_default, [4, 2])
    copy__default = torch.ops.aten.copy_.default(a_1, view_copy_default_1);  a_1 = view_copy_default_1 = None
    return index_put_default
    """)  # noqa: B950

    def test_scalars(self):
        def f(x):
            # test: the pass can handle scalar inputs properly
            tmp = torch.ones(4, 2)
            y = x.view(4, 2)
            y.add_(1)
            z = 2 * y
            z.div_(1)
            return z
        self.assert_functionalization(f, torch.ones(4, 2))
        logs = self.get_logs(f, torch.ones(4, 2))
        self.assertExpectedInline(logs, """\



def forward(self, a_1):
    ones = torch.ops.aten.ones.default([4, 2], dtype = torch.float32, device = device(type='cpu'), pin_memory = False)
    view_copy_default = torch.ops.aten.view_copy.default(a_1, [4, 2])
    add_tensor = torch.ops.aten.add.Tensor(view_copy_default, 1);  view_copy_default = None
    mul_tensor = torch.ops.aten.mul.Tensor(add_tensor, 2)
    div_tensor = torch.ops.aten.div.Tensor(mul_tensor, 1);  mul_tensor = None
    view_copy_default_1 = torch.ops.aten.view_copy.default(add_tensor, [4, 2]);  add_tensor = None
    copy__default = torch.ops.aten.copy_.default(a_1, view_copy_default_1);  a_1 = view_copy_default_1 = None
    return div_tensor
    """)

    @skipIfTorchDynamo("Test does not work with TorchDynamo")
    def test_metadata_change(self):
        def f(x):
            # ops like ge_() are allowed to change the dtype of the input.
            # functionalization should pick up on that.
            y = x.clone()
            out = y.ge_(0)
            return out
        self.assert_functionalization(f, torch.ones(4, 2))
        logs = self.get_logs(f, torch.ones(4, 2))
        self.assertExpectedInline(logs, """\



def forward(self, a_1):
    clone_default = torch.ops.aten.clone.default(a_1);  a_1 = None
    ge_scalar = torch.ops.aten.ge.Scalar(clone_default, 0);  clone_default = None
    _to_copy_default = torch.ops.aten._to_copy.default(ge_scalar, dtype = torch.float32, layout = torch.strided);  ge_scalar = None
    return _to_copy_default
    """)

        reinplaced_logs = self.get_logs(f, torch.ones(2, 2), reapply_views=True, run_reinplace=True)
        self.assertExpectedInline(reinplaced_logs, """\



def forward(self, a_1):
    clone_default = torch.ops.aten.clone.default(a_1);  a_1 = None
    ge_scalar = torch.ops.aten.ge_.Scalar(clone_default, 0)
    _to_copy_default = torch.ops.aten._to_copy.default(clone_default, dtype = torch.float32, layout = torch.strided);  clone_default = None
    return _to_copy_default
    """)  # noqa: B950

    @skipIfTorchDynamo("Test does not work with TorchDynamo")
    def test_metadata_change_out_op(self):
        def f(t, y):
            out_1 = torch.ones(1)
            return torch.add(t, y, out=out_1)

        inpt1, inpt2 = torch.tensor([1]), torch.tensor([1])
        inpt1_func, inpt2_func = torch._to_functional_tensor(inpt1), torch._to_functional_tensor(inpt2)

        out_ref = f(inpt1, inpt2)
        torch._enable_functionalization(reapply_views=True)
        try:
            out_functional = f(inpt1_func, inpt2_func)
        finally:
            torch._disable_functionalization()
        self.assertEqual(out_ref, torch._from_functional_tensor(out_functional))


    def test_only_one_view(self):
        def f(x):
            # This tests that we don't have any unnecessary views in the trace.
            # If the input wasn't mutated, we don't need to regenerate it,
            # so there should be a total of 1 op in the output trace.
            return x.view(4, 2)
        logs = self.get_logs(f, torch.ones(4, 2))
        self.assertExpectedInline(logs, """\



def forward(self, a_1):
    view_copy_default = torch.ops.aten.view_copy.default(a_1, [4, 2]);  a_1 = None
    return view_copy_default
    """)

    def test_everything(self):
        def f(x):
            # test: everything
            tmp = torch.ones(2, 2)
            x2 = x + x
            y = x2.view(8)
            z0 = y.reshape(2, 4)
            z1 = z0.transpose(1, 0)
            z1.unsqueeze_(0)
            z1.squeeze_()
            z2, z3 = z1.split(2)
            z2.add_(tmp)
            z4 = z0[0] + z2.reshape(4)
            return z2
        self.assert_functionalization(f, torch.ones(4, 2))
        logs = self.get_logs(f, torch.ones(4, 2))
        self.assertExpectedInline(logs, """\



def forward(self, a_1):
    ones = torch.ops.aten.ones.default([2, 2], dtype = torch.float32, device = device(type='cpu'), pin_memory = False)
    add_tensor = torch.ops.aten.add.Tensor(a_1, a_1);  a_1 = None
    view_copy_default = torch.ops.aten.view_copy.default(add_tensor, [8])
    _reshape_alias_copy_default = torch.ops.aten._reshape_alias_copy.default(view_copy_default, [2, 4], [4, 1]);  view_copy_default = None
    transpose_copy_int = torch.ops.aten.transpose_copy.int(_reshape_alias_copy_default, 1, 0)
    unsqueeze_copy_default = torch.ops.aten.unsqueeze_copy.default(transpose_copy_int, 0);  transpose_copy_int = None
    squeeze_copy_default = torch.ops.aten.squeeze_copy.default(unsqueeze_copy_default);  unsqueeze_copy_default = None
    split_copy_tensor = torch.ops.aten.split_copy.Tensor(squeeze_copy_default, 2);  squeeze_copy_default = None
    getitem = split_copy_tensor[0]
    getitem_1 = split_copy_tensor[1];  split_copy_tensor = None
    add_tensor_1 = torch.ops.aten.add.Tensor(getitem, ones);  getitem = ones = None
    select_copy_int = torch.ops.aten.select_copy.int(_reshape_alias_copy_default, 0, 0);  _reshape_alias_copy_default = None
    clone_default = torch.ops.aten.clone.default(add_tensor_1, memory_format = torch.contiguous_format)
    _unsafe_view_default = torch.ops.aten._unsafe_view.default(clone_default, [4]);  clone_default = None
    view_copy_default_1 = torch.ops.aten.view_copy.default(add_tensor, [8]);  add_tensor = None
    _reshape_alias_copy_default_1 = torch.ops.aten._reshape_alias_copy.default(view_copy_default_1, [2, 4], [4, 1]);  view_copy_default_1 = None
    transpose_copy_int_1 = torch.ops.aten.transpose_copy.int(_reshape_alias_copy_default_1, 1, 0);  _reshape_alias_copy_default_1 = None
    unsqueeze_copy_default_1 = torch.ops.aten.unsqueeze_copy.default(transpose_copy_int_1, 0);  transpose_copy_int_1 = None
    squeeze_copy_default_1 = torch.ops.aten.squeeze_copy.default(unsqueeze_copy_default_1);  unsqueeze_copy_default_1 = None
    slice_scatter_default = torch.ops.aten.slice_scatter.default(squeeze_copy_default_1, add_tensor_1, 0, 0, 2);  squeeze_copy_default_1 = None
    unsqueeze_copy_default_2 = torch.ops.aten.unsqueeze_copy.default(slice_scatter_default, 0);  slice_scatter_default = None
    squeeze_copy_dim = torch.ops.aten.squeeze_copy.dim(unsqueeze_copy_default_2, 0);  unsqueeze_copy_default_2 = None
    transpose_copy_int_2 = torch.ops.aten.transpose_copy.int(squeeze_copy_dim, 1, 0);  squeeze_copy_dim = None
    _reshape_alias_copy_default_2 = torch.ops.aten._reshape_alias_copy.default(transpose_copy_int_2, [8], [1]);  transpose_copy_int_2 = None
    view_copy_default_2 = torch.ops.aten.view_copy.default(_reshape_alias_copy_default_2, [4, 2]);  _reshape_alias_copy_default_2 = None
    view_copy_default_3 = torch.ops.aten.view_copy.default(view_copy_default_2, [8]);  view_copy_default_2 = None
    _reshape_alias_copy_default_3 = torch.ops.aten._reshape_alias_copy.default(view_copy_default_3, [2, 4], [4, 1]);  view_copy_default_3 = None
    select_copy_int_1 = torch.ops.aten.select_copy.int(_reshape_alias_copy_default_3, 0, 0);  _reshape_alias_copy_default_3 = None
    add_tensor_2 = torch.ops.aten.add.Tensor(select_copy_int_1, _unsafe_view_default);  select_copy_int_1 = _unsafe_view_default = None
    return add_tensor_1
    """)  # noqa: B950

        reinplaced_logs = self.get_logs(f, torch.ones(4, 2), reapply_views=True, run_reinplace=True)
        self.assertExpectedInline(reinplaced_logs, """\



def forward(self, a_1):
    ones = torch.ops.aten.ones.default([2, 2], dtype = torch.float32, device = device(type='cpu'), pin_memory = False)
    add_tensor = torch.ops.aten.add.Tensor(a_1, a_1);  a_1 = None
    view_default = torch.ops.aten.view.default(add_tensor, [8])
    _reshape_alias_default = torch.ops.aten._reshape_alias.default(view_default, [2, 4], [4, 1]);  view_default = None
    transpose_int = torch.ops.aten.transpose.int(_reshape_alias_default, 1, 0)
    unsqueeze_default = torch.ops.aten.unsqueeze.default(transpose_int, 0);  transpose_int = None
    squeeze_default = torch.ops.aten.squeeze.default(unsqueeze_default);  unsqueeze_default = None
    split_tensor = torch.ops.aten.split.Tensor(squeeze_default, 2);  squeeze_default = None
    getitem = split_tensor[0]
    getitem_1 = split_tensor[1];  split_tensor = None
    add_tensor_1 = torch.ops.aten.add_.Tensor(getitem, ones);  ones = None
    select_int = torch.ops.aten.select.int(_reshape_alias_default, 0, 0);  _reshape_alias_default = None
    clone_default = torch.ops.aten.clone.default(getitem, memory_format = torch.contiguous_format)
    _unsafe_view_default = torch.ops.aten._unsafe_view.default(clone_default, [4]);  clone_default = None
    view_default_1 = torch.ops.aten.view.default(add_tensor, [8]);  add_tensor = None
    _reshape_alias_default_1 = torch.ops.aten._reshape_alias.default(view_default_1, [2, 4], [4, 1]);  view_default_1 = None
    transpose_int_1 = torch.ops.aten.transpose.int(_reshape_alias_default_1, 1, 0);  _reshape_alias_default_1 = None
    unsqueeze_default_1 = torch.ops.aten.unsqueeze.default(transpose_int_1, 0);  transpose_int_1 = None
    squeeze_default_1 = torch.ops.aten.squeeze.default(unsqueeze_default_1);  unsqueeze_default_1 = None
    unsqueeze_default_2 = torch.ops.aten.unsqueeze.default(squeeze_default_1, 0);  squeeze_default_1 = None
    squeeze_dim = torch.ops.aten.squeeze.dim(unsqueeze_default_2, 0);  unsqueeze_default_2 = None
    transpose_int_2 = torch.ops.aten.transpose.int(squeeze_dim, 1, 0);  squeeze_dim = None
    _reshape_alias_default_2 = torch.ops.aten._reshape_alias.default(transpose_int_2, [8], [1]);  transpose_int_2 = None
    view_default_2 = torch.ops.aten.view.default(_reshape_alias_default_2, [4, 2]);  _reshape_alias_default_2 = None
    view_default_3 = torch.ops.aten.view.default(view_default_2, [8]);  view_default_2 = None
    _reshape_alias_default_3 = torch.ops.aten._reshape_alias.default(view_default_3, [2, 4], [4, 1]);  view_default_3 = None
    select_int_1 = torch.ops.aten.select.int(_reshape_alias_default_3, 0, 0);  _reshape_alias_default_3 = None
    add_tensor_2 = torch.ops.aten.add.Tensor(select_int_1, _unsafe_view_default);  select_int_1 = _unsafe_view_default = None
    return getitem
    """)

    def test_reapply_views_simple(self):
        def f(x):
            tmp = torch.ones(4, 2)
            y = x.view(4, 2)
            y.add_(tmp)
            z = x * x
            return y
        self.assert_functionalization(f, torch.ones(4, 2), reapply_views=True)
        logs = self.get_logs(f, torch.ones(4, 2), reapply_views=True)
        self.assertExpectedInline(logs, """\



def forward(self, a_1):
    ones = torch.ops.aten.ones.default([4, 2], dtype = torch.float32, device = device(type='cpu'), pin_memory = False)
    view_default = torch.ops.aten.view.default(a_1, [4, 2])
    add_tensor = torch.ops.aten.add.Tensor(view_default, ones);  view_default = ones = None
    view_default_1 = torch.ops.aten.view.default(add_tensor, [4, 2])
    mul_tensor = torch.ops.aten.mul.Tensor(view_default_1, view_default_1)
    copy__default = torch.ops.aten.copy_.default(a_1, view_default_1);  a_1 = view_default_1 = None
    return add_tensor
    """)

    def test_aliases_maintained_after_pass_when_reapplying_views(self):
        def f(x):
            tmp = torch.ones(4, 2)
            y = x.view(4, 2)
            z = x.view(4, 2)
            y.add_(tmp)
            return y, z

        input_functional = torch._to_functional_tensor(torch.ones(4, 2))
        torch._enable_functionalization(reapply_views=True)
        try:
            y, z = f(input_functional)
            torch._sync(y)
            torch._sync(z)
        finally:
            torch._disable_functionalization()

        # y and z are aliases inside of the function, and that aliasing relationship should be maintained.
        _y = torch._from_functional_tensor(y)
        _z = torch._from_functional_tensor(z)
        self.assertTrue(are_aliased(_y, _z))

    # copy_() gets its own test, because it is special cased in functionalization.
    # self.copy_(src) decomposes into src.to(self).expand_as(self).
    def test_copy_(self):
        def f(x):
            tmp = torch.zeros(2, 2)
            tmp_slice = tmp.diagonal()
            y = tmp_slice.copy_(x)
            z = y.add_(x)
            return z

        # Test 1: copy_() with same dtype and shape
        # to() is a composite op that noops when the dtype/shape match, so nothing gets logged.
        # self.assert_functionalization(f, torch.ones(2))
        logs = self.get_logs(f, torch.ones(2))
        self.assertExpectedInline(logs, """\



def forward(self, a_1):
<<<<<<< HEAD
    empty = torch.ops.aten.empty.SymInt([2, 2], dtype = torch.float32, device = device(type='cpu'), pin_memory = False)
    zero_default = torch.ops.aten.zero.default(empty);  empty = None
    diagonal_copy_default = torch.ops.aten.diagonal_copy.default(zero_default)
    diagonal_copy_default_1 = torch.ops.aten.diagonal_copy.default(zero_default);  zero_default = None
    copy_default = torch.ops.aten.copy.default(diagonal_copy_default_1, a_1);  diagonal_copy_default_1 = None
=======
    zeros = torch.ops.aten.zeros.default([2, 2], dtype = torch.float32, device = device(type='cpu'), pin_memory = False)
    diagonal_copy_default = torch.ops.aten.diagonal_copy.default(zeros);  zeros = None
    copy_default = torch.ops.aten.copy.default(diagonal_copy_default, a_1);  diagonal_copy_default = None
>>>>>>> e63e97c5
    add_tensor = torch.ops.aten.add.Tensor(copy_default, a_1);  copy_default = a_1 = None
    return add_tensor
    """)

        reinplaced_logs = self.get_logs(f, torch.ones(2), reapply_views=True, run_reinplace=True)
        self.assertExpectedInline(reinplaced_logs, """\



def forward(self, a_1):
    zeros = torch.ops.aten.zeros.default([2, 2], dtype = torch.float32, device = device(type='cpu'), pin_memory = False)
    diagonal_default = torch.ops.aten.diagonal.default(zeros);  zeros = None
    copy_default = torch.ops.aten.copy_.default(diagonal_default, a_1)
    add_tensor = torch.ops.aten.add_.Tensor(diagonal_default, a_1);  a_1 = None
    return diagonal_default
    """)

        # Test 2: copy_() with same dtype, different shape
        self.assert_functionalization(f, torch.ones(1))
        logs = self.get_logs(f, torch.ones(1))
        self.assertExpectedInline(logs, """\



def forward(self, a_1):
<<<<<<< HEAD
    empty = torch.ops.aten.empty.SymInt([2, 2], dtype = torch.float32, device = device(type='cpu'), pin_memory = False)
    zero_default = torch.ops.aten.zero.default(empty);  empty = None
    diagonal_copy_default = torch.ops.aten.diagonal_copy.default(zero_default)
    diagonal_copy_default_1 = torch.ops.aten.diagonal_copy.default(zero_default);  zero_default = None
    copy_default = torch.ops.aten.copy.default(diagonal_copy_default_1, a_1);  diagonal_copy_default_1 = None
=======
    zeros = torch.ops.aten.zeros.default([2, 2], dtype = torch.float32, device = device(type='cpu'), pin_memory = False)
    diagonal_copy_default = torch.ops.aten.diagonal_copy.default(zeros);  zeros = None
    copy_default = torch.ops.aten.copy.default(diagonal_copy_default, a_1);  diagonal_copy_default = None
>>>>>>> e63e97c5
    add_tensor = torch.ops.aten.add.Tensor(copy_default, a_1);  copy_default = a_1 = None
    return add_tensor
    """)

        reinplaced_logs = self.get_logs(f, torch.ones(1), reapply_views=True, run_reinplace=True)
        self.assertExpectedInline(reinplaced_logs, """\



def forward(self, a_1):
    zeros = torch.ops.aten.zeros.default([2, 2], dtype = torch.float32, device = device(type='cpu'), pin_memory = False)
    diagonal_default = torch.ops.aten.diagonal.default(zeros);  zeros = None
    copy_default = torch.ops.aten.copy_.default(diagonal_default, a_1)
    add_tensor = torch.ops.aten.add_.Tensor(diagonal_default, a_1);  a_1 = None
    return diagonal_default
    """)

        # Test 3: copy_() with different dtype, same shape
        self.assert_functionalization(f, torch.ones(2, dtype=torch.long))
        logs = self.get_logs(f, torch.ones(2, dtype=torch.long))
        self.assertExpectedInline(logs, """\



def forward(self, a_1):
<<<<<<< HEAD
    empty = torch.ops.aten.empty.SymInt([2, 2], dtype = torch.float32, device = device(type='cpu'), pin_memory = False)
    zero_default = torch.ops.aten.zero.default(empty);  empty = None
    diagonal_copy_default = torch.ops.aten.diagonal_copy.default(zero_default)
    diagonal_copy_default_1 = torch.ops.aten.diagonal_copy.default(zero_default);  zero_default = None
    copy_default = torch.ops.aten.copy.default(diagonal_copy_default_1, a_1);  diagonal_copy_default_1 = None
=======
    zeros = torch.ops.aten.zeros.default([2, 2], dtype = torch.float32, device = device(type='cpu'), pin_memory = False)
    diagonal_copy_default = torch.ops.aten.diagonal_copy.default(zeros);  zeros = None
    copy_default = torch.ops.aten.copy.default(diagonal_copy_default, a_1);  diagonal_copy_default = None
>>>>>>> e63e97c5
    add_tensor = torch.ops.aten.add.Tensor(copy_default, a_1);  copy_default = a_1 = None
    return add_tensor
    """)

        reinplaced_logs = self.get_logs(f, torch.ones(2, dtype=torch.long), reapply_views=True, run_reinplace=True)
        self.assertExpectedInline(reinplaced_logs, """\



def forward(self, a_1):
    zeros = torch.ops.aten.zeros.default([2, 2], dtype = torch.float32, device = device(type='cpu'), pin_memory = False)
    diagonal_default = torch.ops.aten.diagonal.default(zeros);  zeros = None
    copy_default = torch.ops.aten.copy_.default(diagonal_default, a_1)
    add_tensor = torch.ops.aten.add_.Tensor(diagonal_default, a_1);  a_1 = None
    return diagonal_default
    """)  # noqa: B950

        # Test 4: copy_() with different dtype, different shape
        self.assert_functionalization(f, torch.ones(1, dtype=torch.long))
        logs = self.get_logs(f, torch.ones(1, dtype=torch.long))
        self.assertExpectedInline(logs, """\



def forward(self, a_1):
<<<<<<< HEAD
    empty = torch.ops.aten.empty.SymInt([2, 2], dtype = torch.float32, device = device(type='cpu'), pin_memory = False)
    zero_default = torch.ops.aten.zero.default(empty);  empty = None
    diagonal_copy_default = torch.ops.aten.diagonal_copy.default(zero_default)
    diagonal_copy_default_1 = torch.ops.aten.diagonal_copy.default(zero_default);  zero_default = None
    copy_default = torch.ops.aten.copy.default(diagonal_copy_default_1, a_1);  diagonal_copy_default_1 = None
=======
    zeros = torch.ops.aten.zeros.default([2, 2], dtype = torch.float32, device = device(type='cpu'), pin_memory = False)
    diagonal_copy_default = torch.ops.aten.diagonal_copy.default(zeros);  zeros = None
    copy_default = torch.ops.aten.copy.default(diagonal_copy_default, a_1);  diagonal_copy_default = None
>>>>>>> e63e97c5
    add_tensor = torch.ops.aten.add.Tensor(copy_default, a_1);  copy_default = a_1 = None
    return add_tensor
    """)

        reinplaced_logs = self.get_logs(f, torch.ones(1, dtype=torch.long), reapply_views=True, run_reinplace=True)
        self.assertExpectedInline(reinplaced_logs, """\



def forward(self, a_1):
    zeros = torch.ops.aten.zeros.default([2, 2], dtype = torch.float32, device = device(type='cpu'), pin_memory = False)
    diagonal_default = torch.ops.aten.diagonal.default(zeros);  zeros = None
    copy_default = torch.ops.aten.copy_.default(diagonal_default, a_1)
    add_tensor = torch.ops.aten.add_.Tensor(diagonal_default, a_1);  a_1 = None
    return diagonal_default
    """)  # noqa: B950

    def test_expand_symint(self):
        # Once some existing SymInt bugs are ironed out, we should update
        # this test to plumb FakeSymbolicTensors through it
        def f(x):
            return x.expand(x.size(0), x.size(1))

        self.assert_functionalization(f, torch.ones(2, 2))
        logs = self.get_logs(f, torch.ones(2, 2))
        self.assertExpectedInline(logs, """\



def forward(self, a_1):
    expand_copy_default = torch.ops.aten.expand_copy.default(a_1, [2, 2]);  a_1 = None
    return expand_copy_default
    """)

    def test_fill_(self):
        def f(x):
            y = x + x
            z = y.diagonal()
            z.fill_(0)
            return y

        self.assert_functionalization(f, torch.ones(2, 2))
        logs = self.get_logs(f, torch.ones(2, 2))
        self.assertExpectedInline(logs, """\



def forward(self, a_1):
    add_tensor = torch.ops.aten.add.Tensor(a_1, a_1);  a_1 = None
    diagonal_copy_default = torch.ops.aten.diagonal_copy.default(add_tensor)
    fill_scalar = torch.ops.aten.fill.Scalar(diagonal_copy_default, 0);  diagonal_copy_default = None
    diagonal_scatter_default = torch.ops.aten.diagonal_scatter.default(add_tensor, fill_scalar);  add_tensor = fill_scalar = None
    return diagonal_scatter_default
    """)

        reinplaced_logs = self.get_logs(f, torch.ones(2, 2), reapply_views=True, run_reinplace=True)
        self.assertExpectedInline(reinplaced_logs, """\



def forward(self, a_1):
    add_tensor = torch.ops.aten.add.Tensor(a_1, a_1);  a_1 = None
    diagonal_default = torch.ops.aten.diagonal.default(add_tensor)
    fill_scalar = torch.ops.aten.fill_.Scalar(diagonal_default, 0);  diagonal_default = None
    return add_tensor
    """)

    def test_resize_smaller(self):
        def f(w):
            # Resizing to a smaller size doesn't affect storage
            x = w + 1
            y = x.view(4, 4)
            y.resize_(3, 3)
            y2 = y.view(-1)
            y2.add_(1)
            z = y + 1
            return z

        self.assert_functionalization(f, torch.ones(8, 2))
        logs = self.get_logs(f, torch.ones(8, 2))
        self.assertExpectedInline(logs, """\



def forward(self, a_1):
    add_tensor = torch.ops.aten.add.Tensor(a_1, 1);  a_1 = None
    view_copy_default = torch.ops.aten.view_copy.default(add_tensor, [4, 4])
    resize_default = torch.ops.aten.resize.default(view_copy_default, [3, 3])
    as_strided_copy_default = torch.ops.aten.as_strided_copy.default(view_copy_default, [3, 3], [3, 1]);  view_copy_default = None
    view_copy_default_1 = torch.ops.aten.view_copy.default(as_strided_copy_default, [-1]);  as_strided_copy_default = None
    add_tensor_1 = torch.ops.aten.add.Tensor(view_copy_default_1, 1);  view_copy_default_1 = None
    view_copy_default_2 = torch.ops.aten.view_copy.default(add_tensor, [4, 4]);  add_tensor = None
    as_strided_copy_default_1 = torch.ops.aten.as_strided_copy.default(view_copy_default_2, [3, 3], [3, 1])
    view_copy_default_3 = torch.ops.aten.view_copy.default(add_tensor_1, [3, 3]);  add_tensor_1 = None
    as_strided_scatter_default = torch.ops.aten.as_strided_scatter.default(view_copy_default_2, view_copy_default_3, [3, 3], [3, 1]);  view_copy_default_2 = view_copy_default_3 = None
    view_copy_default_4 = torch.ops.aten.view_copy.default(as_strided_scatter_default, [8, 2]);  as_strided_scatter_default = None
    view_copy_default_5 = torch.ops.aten.view_copy.default(view_copy_default_4, [4, 4]);  view_copy_default_4 = None
    as_strided_copy_default_2 = torch.ops.aten.as_strided_copy.default(view_copy_default_5, [3, 3], [3, 1]);  view_copy_default_5 = None
    add_tensor_2 = torch.ops.aten.add.Tensor(as_strided_copy_default_2, 1);  as_strided_copy_default_2 = None
    return add_tensor_2
    """)  # noqa: B950

        reinplaced_logs = self.get_logs(f, torch.ones(8, 2), reapply_views=True, run_reinplace=True)
        self.assertExpectedInline(reinplaced_logs, """\



def forward(self, a_1):
    add_tensor = torch.ops.aten.add.Tensor(a_1, 1);  a_1 = None
    view_default = torch.ops.aten.view.default(add_tensor, [4, 4])
    resize_default = torch.ops.aten.resize.default(view_default, [3, 3])
    as_strided_default = torch.ops.aten.as_strided.default(view_default, [3, 3], [3, 1]);  view_default = None
    view_default_1 = torch.ops.aten.view.default(as_strided_default, [-1]);  as_strided_default = None
    add_tensor_1 = torch.ops.aten.add_.Tensor(view_default_1, 1)
    view_default_2 = torch.ops.aten.view.default(add_tensor, [4, 4]);  add_tensor = None
    as_strided_default_1 = torch.ops.aten.as_strided.default(view_default_2, [3, 3], [3, 1])
    view_default_3 = torch.ops.aten.view.default(view_default_1, [3, 3]);  view_default_1 = None
    view_default_4 = torch.ops.aten.view.default(view_default_2, [8, 2]);  view_default_2 = None
    view_default_5 = torch.ops.aten.view.default(view_default_4, [4, 4]);  view_default_4 = None
    as_strided_default_2 = torch.ops.aten.as_strided.default(view_default_5, [3, 3], [3, 1]);  view_default_5 = None
    add_tensor_2 = torch.ops.aten.add_.Tensor(as_strided_default_2, 1)
    return as_strided_default_2
    """)

    def test_resize_larger_valid(self):
        def f(x):
            y = x + 1
            # resizing a tensor to a larger size is only currently allowed
            # if the tensor-to-resize is not a view / has no outstanding views.
            # See Note [resize_() in functionalization pass]
            y.resize_(5, 5)
            y2 = y.view(25)
            # Do a mutation to ensure that aliases of the output of resize_()
            # propagate mutations correctly.
            # I'm using fill_ specifically because I want to guarantee that
            # none of the output has uninitialized memory at the end
            # (since these tests compare the data output against a reference impl)
            y2.fill_(1)
            out = y + 1
            return y, out

        self.assert_functionalization(f, torch.ones(8, 2))
        logs = self.get_logs(f, torch.ones(8, 2))
        self.assertExpectedInline(logs, """\



def forward(self, a_1):
    add_tensor = torch.ops.aten.add.Tensor(a_1, 1);  a_1 = None
    resize_default = torch.ops.aten.resize.default(add_tensor, [5, 5]);  add_tensor = None
    view_copy_default = torch.ops.aten.view_copy.default(resize_default, [25]);  resize_default = None
    fill_scalar = torch.ops.aten.fill.Scalar(view_copy_default, 1);  view_copy_default = None
    view_copy_default_1 = torch.ops.aten.view_copy.default(fill_scalar, [5, 5]);  fill_scalar = None
    add_tensor_1 = torch.ops.aten.add.Tensor(view_copy_default_1, 1)
    return (view_copy_default_1, add_tensor_1)
    """)

        reinplaced_logs = self.get_logs(f, torch.ones(8, 2), reapply_views=True, run_reinplace=True)
        self.assertExpectedInline(reinplaced_logs, """\



def forward(self, a_1):
    add_tensor = torch.ops.aten.add.Tensor(a_1, 1);  a_1 = None
    resize_default = torch.ops.aten.resize_.default(add_tensor, [5, 5])
    view_default = torch.ops.aten.view.default(add_tensor, [25]);  add_tensor = None
    fill_scalar = torch.ops.aten.fill_.Scalar(view_default, 1)
    view_default_1 = torch.ops.aten.view.default(view_default, [5, 5]);  view_default = None
    add_tensor_1 = torch.ops.aten.add.Tensor(view_default_1, 1)
    return (view_default_1, add_tensor_1)
    """)

    def test_resize_larger_invalid(self):
        def f(x):
            y = x + 1
            z = y.view(4, 4)
            # resizing a tensor to a larger size is only currently allowed
            # if the tensor-to-resize is not a view / has no outstanding views.
            # See Note [resize_() in functionalization pass]
            # This should fail
            z.resize_(5, 5)
            z2 = z.view(25)
            z2.fill_(1)
            out = z + 1
            return y, out

        with self.assertRaisesRegex(
                RuntimeError,
                r'Attempted to resize a view tensor to a larger size. This is not allowed in the functionalization pass'):
            self.assert_functionalization(f, torch.ones(8, 2))

    def test_nested_functions_propagate_updates(self):
        def g(x):
            # Create a view of x
            y = x[0]
            y.add_(1)
            # The view, y, gets deallocated at the end of this function

        def f(x):
            # Calling g(x) should mutate x
            g(x)
            # We expect x to be synced here, even though the alias created in g() has been deallocated!
            y = x + x
            return y

        self.assert_functionalization(f, torch.ones(2, 2))

    def test_mixed_wrappers_valid(self):
        def f(x, y):
            z = x + y
            z.add_(1)
            return z

        x1_not_functional = LoggingTensor(torch.ones(4))
        x2_functional = torch._to_functional_tensor(LoggingTensor(torch.ones(4)))

        with capture_logs() as logs:
            y = f(x1_not_functional, x2_functional)

        # Make sure that functionalization ran the "+" kernel
        # with a functional + non-functional tensor, and wrapped the output appropriately.
        self.assertExpectedInline('\n'.join(logs), """\
$2 = torch._ops.aten.add.Tensor($0, $1)
$3 = torch._ops.aten.add.Tensor($2, 1)""")

    def test_mixed_wrappers_invalid(self):
        x1_not_functional = torch.ones(4)
        x2_functional = torch._to_functional_tensor(torch.ones(4))

        # When dealing with mixed functional + non functional tensors,
        # normal_tensor.add_(functional_tensor) is not valid
        # because normal_tensor would need to be "promoted" to a functional tensor.
        with self.assertRaises(RuntimeError):
            x1_not_functional.add_(x2_functional)

    def test_index_mutation_on_non_input(self):
        def f(x):
            tmp = torch.zeros(10)
            tmp[5].fill_(1)
            return tmp
        self.assert_functionalization(f, torch.ones(2))
        logs = self.get_logs(f, torch.ones(2))
        self.assertExpectedInline(logs, """\



def forward(self, a_1):
    zeros = torch.ops.aten.zeros.default([10], dtype = torch.float32, device = device(type='cpu'), pin_memory = False)
    select_copy_int = torch.ops.aten.select_copy.int(zeros, 0, 5)
    fill_scalar = torch.ops.aten.fill.Scalar(select_copy_int, 1);  select_copy_int = None
    select_scatter_default = torch.ops.aten.select_scatter.default(zeros, fill_scalar, 0, 5);  zeros = fill_scalar = None
    return select_scatter_default
    """)  # noqa: B950

        reinplaced_logs = self.get_logs(f, torch.ones(2), reapply_views=True, run_reinplace=True)
        self.assertExpectedInline(reinplaced_logs, """\



def forward(self, a_1):
    zeros = torch.ops.aten.zeros.default([10], dtype = torch.float32, device = device(type='cpu'), pin_memory = False)
    select_int = torch.ops.aten.select.int(zeros, 0, 5)
    fill_scalar = torch.ops.aten.fill_.Scalar(select_int, 1);  select_int = None
    return zeros
    """)

if __name__ == '__main__':
    run_tests()<|MERGE_RESOLUTION|>--- conflicted
+++ resolved
@@ -780,17 +780,9 @@
 
 
 def forward(self, a_1):
-<<<<<<< HEAD
-    empty = torch.ops.aten.empty.SymInt([2, 2], dtype = torch.float32, device = device(type='cpu'), pin_memory = False)
-    zero_default = torch.ops.aten.zero.default(empty);  empty = None
-    diagonal_copy_default = torch.ops.aten.diagonal_copy.default(zero_default)
-    diagonal_copy_default_1 = torch.ops.aten.diagonal_copy.default(zero_default);  zero_default = None
-    copy_default = torch.ops.aten.copy.default(diagonal_copy_default_1, a_1);  diagonal_copy_default_1 = None
-=======
     zeros = torch.ops.aten.zeros.default([2, 2], dtype = torch.float32, device = device(type='cpu'), pin_memory = False)
     diagonal_copy_default = torch.ops.aten.diagonal_copy.default(zeros);  zeros = None
     copy_default = torch.ops.aten.copy.default(diagonal_copy_default, a_1);  diagonal_copy_default = None
->>>>>>> e63e97c5
     add_tensor = torch.ops.aten.add.Tensor(copy_default, a_1);  copy_default = a_1 = None
     return add_tensor
     """)
@@ -816,17 +808,9 @@
 
 
 def forward(self, a_1):
-<<<<<<< HEAD
-    empty = torch.ops.aten.empty.SymInt([2, 2], dtype = torch.float32, device = device(type='cpu'), pin_memory = False)
-    zero_default = torch.ops.aten.zero.default(empty);  empty = None
-    diagonal_copy_default = torch.ops.aten.diagonal_copy.default(zero_default)
-    diagonal_copy_default_1 = torch.ops.aten.diagonal_copy.default(zero_default);  zero_default = None
-    copy_default = torch.ops.aten.copy.default(diagonal_copy_default_1, a_1);  diagonal_copy_default_1 = None
-=======
     zeros = torch.ops.aten.zeros.default([2, 2], dtype = torch.float32, device = device(type='cpu'), pin_memory = False)
     diagonal_copy_default = torch.ops.aten.diagonal_copy.default(zeros);  zeros = None
     copy_default = torch.ops.aten.copy.default(diagonal_copy_default, a_1);  diagonal_copy_default = None
->>>>>>> e63e97c5
     add_tensor = torch.ops.aten.add.Tensor(copy_default, a_1);  copy_default = a_1 = None
     return add_tensor
     """)
@@ -852,17 +836,9 @@
 
 
 def forward(self, a_1):
-<<<<<<< HEAD
-    empty = torch.ops.aten.empty.SymInt([2, 2], dtype = torch.float32, device = device(type='cpu'), pin_memory = False)
-    zero_default = torch.ops.aten.zero.default(empty);  empty = None
-    diagonal_copy_default = torch.ops.aten.diagonal_copy.default(zero_default)
-    diagonal_copy_default_1 = torch.ops.aten.diagonal_copy.default(zero_default);  zero_default = None
-    copy_default = torch.ops.aten.copy.default(diagonal_copy_default_1, a_1);  diagonal_copy_default_1 = None
-=======
     zeros = torch.ops.aten.zeros.default([2, 2], dtype = torch.float32, device = device(type='cpu'), pin_memory = False)
     diagonal_copy_default = torch.ops.aten.diagonal_copy.default(zeros);  zeros = None
     copy_default = torch.ops.aten.copy.default(diagonal_copy_default, a_1);  diagonal_copy_default = None
->>>>>>> e63e97c5
     add_tensor = torch.ops.aten.add.Tensor(copy_default, a_1);  copy_default = a_1 = None
     return add_tensor
     """)
@@ -888,17 +864,9 @@
 
 
 def forward(self, a_1):
-<<<<<<< HEAD
-    empty = torch.ops.aten.empty.SymInt([2, 2], dtype = torch.float32, device = device(type='cpu'), pin_memory = False)
-    zero_default = torch.ops.aten.zero.default(empty);  empty = None
-    diagonal_copy_default = torch.ops.aten.diagonal_copy.default(zero_default)
-    diagonal_copy_default_1 = torch.ops.aten.diagonal_copy.default(zero_default);  zero_default = None
-    copy_default = torch.ops.aten.copy.default(diagonal_copy_default_1, a_1);  diagonal_copy_default_1 = None
-=======
     zeros = torch.ops.aten.zeros.default([2, 2], dtype = torch.float32, device = device(type='cpu'), pin_memory = False)
     diagonal_copy_default = torch.ops.aten.diagonal_copy.default(zeros);  zeros = None
     copy_default = torch.ops.aten.copy.default(diagonal_copy_default, a_1);  diagonal_copy_default = None
->>>>>>> e63e97c5
     add_tensor = torch.ops.aten.add.Tensor(copy_default, a_1);  copy_default = a_1 = None
     return add_tensor
     """)
