#!/usr/bin/env python3

import argparse
import copy
from datetime import datetime
from distutils.util import strtobool
from distutils.version import LooseVersion
import functools
import os
import pathlib
import shutil
import signal
import subprocess
import sys
import tempfile
import json
import glob
from typing import Dict, Optional, List, cast, Any

import torch
from torch.utils import cpp_extension
from torch.testing._internal.common_utils import (
    IS_CI,
    FILE_SCHEMA,
    TEST_WITH_ROCM,
    shell,
    set_cwd,
    parser as common_parser,
)
import torch.distributed as dist
from torch.multiprocessing import Pool, get_context

REPO_ROOT = pathlib.Path(__file__).resolve().parent.parent

try:
    # using tools/ to optimize test run.
    sys.path.append(str(REPO_ROOT))
    from tools.stats.export_test_times import TEST_TIMES_FILE
    from tools.testing.test_selections import (
        get_reordered_tests,
        get_test_case_configs,
        calculate_shards,
    )
    HAVE_TEST_SELECTION_TOOLS = True
except ImportError:
    HAVE_TEST_SELECTION_TOOLS = False
    print(
        "Unable to import test_selections from tools/testing. Running without test selection stats..."
    )


def discover_tests(
        base_dir: Optional[pathlib.Path] = None,
        blocklisted_patterns: Optional[List[str]] = None,
        blocklisted_tests: Optional[List[str]] = None,
        extra_tests: Optional[List[str]] = None) -> List[str]:
    """
    Searches for all python files starting with test_ excluding one specified by patterns
    """
    def skip_test_p(name: str) -> bool:
        rc = False
        if blocklisted_patterns is not None:
            rc |= any(name.startswith(pattern) for pattern in blocklisted_patterns)
        if blocklisted_tests is not None:
            rc |= name in blocklisted_tests
        return rc
    cwd = pathlib.Path(__file__).resolve().parent if base_dir is None else base_dir
    # This supports symlinks, so we can link domain library tests like functorch
    # to PyTorch test directory
    all_py_files = [pathlib.Path(p) for p in glob.glob(f"{cwd}/**/test_*.py", recursive=True)]
    rc = [str(fname.relative_to(cwd))[:-3] for fname in all_py_files]
    # Invert slashes on Windows
    if sys.platform == "win32":
        rc = [name.replace('\\', '/') for name in rc]
    rc = [test for test in rc if not skip_test_p(test)]
    if extra_tests is not None:
        rc += extra_tests
    return sorted(rc)


TESTS = discover_tests(
    blocklisted_patterns=[
        'ao',
        'bottleneck_test',
        'custom_backend',
        'custom_operator',
        'fx',        # executed by test_fx.py
        'jit',      # executed by test_jit.py
        'mobile',
        'onnx',
        'package',  # executed by test_package.py
        'quantization',  # executed by test_quantization.py
        'autograd',  # executed by test_autograd.py
    ],
    blocklisted_tests=[
        'test_bundled_images',
        'test_cpp_extensions_aot',
        'test_determination',
        'test_jit_fuser',
        'test_jit_simple',
        'test_jit_string',
        'test_kernel_launch_checks',
        'test_metal',
        # Right now we have a separate CI job for running MPS
        'test_mps',
        'test_nnapi',
        'test_segment_reductions',
        'test_static_runtime',
        'test_throughput_benchmark',
        'test_typing',
        "distributed/bin/test_script",
        "distributed/elastic/multiprocessing/bin/test_script",
        "distributed/launcher/bin/test_script",
        "distributed/launcher/bin/test_script_init_method",
        "distributed/launcher/bin/test_script_is_torchelastic_launched",
        "distributed/launcher/bin/test_script_local_rank",
        "distributed/test_c10d_spawn",
        'distributions/test_transforms',
        'distributions/test_utils',
    ],
    extra_tests=[
        "test_cpp_extensions_aot_ninja",
        "test_cpp_extensions_aot_no_ninja",
        "distributed/elastic/timer/api_test",
        "distributed/elastic/timer/local_timer_example",
        "distributed/elastic/timer/local_timer_test",
        "distributed/elastic/events/lib_test",
        "distributed/elastic/metrics/api_test",
        "distributed/elastic/utils/logging_test",
        "distributed/elastic/utils/util_test",
        "distributed/elastic/utils/distributed_test",
        "distributed/elastic/multiprocessing/api_test",
    ]
)

# The doctests are a special case that don't correspond to a file that discover
# tests can enable.
TESTS = TESTS + ['doctests']

FSDP_TEST = [test for test in TESTS if test.startswith("distributed/fsdp")]

# Tests need to be run with pytest.
USE_PYTEST_LIST = [
    "distributed/pipeline/sync/skip/test_api",
    "distributed/pipeline/sync/skip/test_gpipe",
    "distributed/pipeline/sync/skip/test_inspect_skip_layout",
    "distributed/pipeline/sync/skip/test_leak",
    "distributed/pipeline/sync/skip/test_portal",
    "distributed/pipeline/sync/skip/test_stash_pop",
    "distributed/pipeline/sync/skip/test_tracker",
    "distributed/pipeline/sync/skip/test_verify_skippables",
    "distributed/pipeline/sync/test_balance",
    "distributed/pipeline/sync/test_bugs",
    "distributed/pipeline/sync/test_checkpoint",
    "distributed/pipeline/sync/test_copy",
    "distributed/pipeline/sync/test_deferred_batch_norm",
    "distributed/pipeline/sync/test_dependency",
    "distributed/pipeline/sync/test_inplace",
    "distributed/pipeline/sync/test_microbatch",
    "distributed/pipeline/sync/test_phony",
    "distributed/pipeline/sync/test_pipe",
    "distributed/pipeline/sync/test_pipeline",
    "distributed/pipeline/sync/test_stream",
    "distributed/pipeline/sync/test_transparency",
    "distributed/pipeline/sync/test_worker",
    "distributions/test_constraints",
    "distributions/test_transforms",
    "distributions/test_utils",
    "test_typing",
    "distributed/elastic/events/lib_test",
    "distributed/elastic/agent/server/test/api_test",
    "test_deploy",
]

WINDOWS_BLOCKLIST = [
    "distributed/nn/jit/test_instantiator",
    "distributed/rpc/test_faulty_agent",
    "distributed/rpc/test_tensorpipe_agent",
    "distributed/rpc/test_share_memory",
    "distributed/rpc/cuda/test_tensorpipe_agent",
    "distributed/pipeline/sync/skip/test_api",
    "distributed/pipeline/sync/skip/test_gpipe",
    "distributed/pipeline/sync/skip/test_inspect_skip_layout",
    "distributed/pipeline/sync/skip/test_leak",
    "distributed/pipeline/sync/skip/test_portal",
    "distributed/pipeline/sync/skip/test_stash_pop",
    "distributed/pipeline/sync/skip/test_tracker",
    "distributed/pipeline/sync/skip/test_verify_skippables",
    "distributed/pipeline/sync/test_balance",
    "distributed/pipeline/sync/test_bugs",
    "distributed/pipeline/sync/test_checkpoint",
    "distributed/pipeline/sync/test_copy",
    "distributed/pipeline/sync/test_deferred_batch_norm",
    "distributed/pipeline/sync/test_dependency",
    "distributed/pipeline/sync/test_inplace",
    "distributed/pipeline/sync/test_microbatch",
    "distributed/pipeline/sync/test_phony",
    "distributed/pipeline/sync/test_pipe",
    "distributed/pipeline/sync/test_pipeline",
    "distributed/pipeline/sync/test_stream",
    "distributed/pipeline/sync/test_transparency",
    "distributed/pipeline/sync/test_worker",
    "distributed/elastic/agent/server/test/api_test",
    "distributed/elastic/multiprocessing/api_test",
    "distributed/_shard/checkpoint/test_checkpoint"
    "distributed/_shard/checkpoint/test_file_system_checkpoint"
    "distributed/_shard/sharding_spec/test_sharding_spec",
    "distributed/_shard/sharding_plan/test_sharding_plan",
    "distributed/_shard/sharded_tensor/test_megatron_prototype",
    "distributed/_shard/sharded_tensor/test_sharded_tensor",
    "distributed/_shard/sharded_tensor/test_sharded_tensor_reshard",
    "distributed/_shard/sharded_tensor/ops/test_chunk",
    "distributed/_shard/sharded_tensor/ops/test_elementwise_ops",
    "distributed/_shard/sharded_tensor/ops/test_embedding",
    "distributed/_shard/sharded_tensor/ops/test_embedding_bag",
    "distributed/_shard/sharded_tensor/ops/test_binary_cmp",
    "distributed/_shard/sharded_tensor/ops/test_init",
    "distributed/_shard/sharded_tensor/ops/test_linear",
    "distributed/_shard/sharded_tensor/ops/test_math_ops",
    "distributed/_shard/sharded_tensor/ops/test_matrix_ops",
    "distributed/_shard/sharded_tensor/ops/test_softmax",
    "distributed/_shard/sharded_optim/test_sharded_optim",
    "distributed/_shard/test_partial_tensor",
    "distributed/_shard/test_replicated_tensor",
] + FSDP_TEST

ROCM_BLOCKLIST = [
    "distributed/rpc/test_faulty_agent",
    "distributed/rpc/test_tensorpipe_agent",
    "distributed/rpc/test_share_memory",
    "distributed/rpc/cuda/test_tensorpipe_agent",
    "distributed/_shard/checkpoint/test_checkpoint"
    "distributed/_shard/checkpoint/test_file_system_checkpoint"
    "distributed/_shard/sharding_spec/test_sharding_spec",
    "distributed/_shard/sharding_plan/test_sharding_plan",
    "distributed/_shard/sharded_tensor/test_megatron_prototype",
    "distributed/_shard/sharded_tensor/test_sharded_tensor",
    "distributed/_shard/sharded_tensor/test_sharded_tensor_reshard",
    "distributed/_shard/sharded_tensor/ops/test_chunk",
    "distributed/_shard/sharded_tensor/ops/test_elementwise_ops",
    "distributed/_shard/sharded_tensor/ops/test_embedding",
    "distributed/_shard/sharded_tensor/ops/test_embedding_bag",
    "distributed/_shard/sharded_tensor/ops/test_binary_cmp",
    "distributed/_shard/sharded_tensor/ops/test_init",
    "distributed/_shard/sharded_tensor/ops/test_linear",
    "distributed/_shard/sharded_tensor/ops/test_math_ops",
    "distributed/_shard/sharded_tensor/ops/test_matrix_ops",
    "distributed/_shard/sharded_tensor/ops/test_softmax",
    "distributed/_shard/sharded_optim/test_sharded_optim",
    "distributed/_shard/test_partial_tensor",
    "distributed/_shard/test_replicated_tensor",
    "test_determination",
    "test_jit_legacy",
]

RUN_PARALLEL_BLOCKLIST = [
    "test_cpp_extensions_jit",
    "test_cpp_extensions_open_device_registration",
    "test_jit_disabled",
    "test_mobile_optimizer",
    "test_multiprocessing",
    "test_multiprocessing_spawn",
    "test_namedtuple_return_api",
    "test_overrides",
    "test_show_pickle",
    "test_tensorexpr",
    "test_cuda_primary_ctx",
    "test_cuda_trace",
] + FSDP_TEST

# A subset of our TEST list that validates PyTorch's ops, modules, and autograd function as expected
CORE_TEST_LIST = [
    "test_autograd",
    "test_modules",
    "test_nn",
    "test_ops",
    "test_ops_gradients",
    "test_ops_jit",
    "test_torch"
]

# if a test file takes longer than 5 min, we add it to TARGET_DET_LIST
SLOW_TEST_THRESHOLD = 300

DISTRIBUTED_TESTS_CONFIG = {}


if dist.is_available():
    DISTRIBUTED_TESTS_CONFIG["test"] = {"WORLD_SIZE": "1"}
    if not TEST_WITH_ROCM and dist.is_mpi_available():
        DISTRIBUTED_TESTS_CONFIG["mpi"] = {
            "WORLD_SIZE": "3",
            "TEST_REPORT_SOURCE_OVERRIDE": "dist-mpi",
        }
    if dist.is_nccl_available():
        DISTRIBUTED_TESTS_CONFIG["nccl"] = {
            "WORLD_SIZE": "2" if torch.cuda.device_count() == 2 else "3",
            "TEST_REPORT_SOURCE_OVERRIDE": "dist-nccl",
        }
    if dist.is_gloo_available():
        DISTRIBUTED_TESTS_CONFIG["gloo"] = {
            "WORLD_SIZE": "2" if torch.cuda.device_count() == 2 else "3",
            "TEST_REPORT_SOURCE_OVERRIDE": "dist-gloo",
        }
    if dist.is_ucc_available():
        DISTRIBUTED_TESTS_CONFIG["ucc"] = {
            "WORLD_SIZE": "2" if torch.cuda.device_count() == 2 else "3",
            "TEST_REPORT_SOURCE_OVERRIDE": "dist-ucc",
            "UCX_TLS": "tcp",
            "UCC_TLS": "nccl,ucp",
            "UCC_TL_UCP_TUNE": "cuda:0",  # don't use UCP TL on CUDA as it is not well supported
        }

# https://stackoverflow.com/questions/2549939/get-signal-names-from-numbers-in-python
SIGNALS_TO_NAMES_DICT = {
    getattr(signal, n): n for n in dir(signal) if n.startswith("SIG") and "_" not in n
}

CPP_EXTENSIONS_ERROR = """
Ninja (https://ninja-build.org) is required for some of the C++ extensions
tests, but it could not be found. Install ninja with `pip install ninja`
or `conda install ninja`. Alternatively, disable said tests with
`run_test.py --exclude test_cpp_extensions_aot_ninja test_cpp_extensions_jit`.
"""

PYTORCH_COLLECT_COVERAGE = bool(os.environ.get("PYTORCH_COLLECT_COVERAGE"))

JIT_EXECUTOR_TESTS = [
    "test_jit_profiling",
    "test_jit_legacy",
    "test_jit_fuser_legacy",
]

DISTRIBUTED_TESTS = [test for test in TESTS if test.startswith("distributed")]
<<<<<<< HEAD
FUNCTORCH_TESTS = [test for test in TESTS if test.startswith("functorch")]
=======


def discover_functorch_tests():
    pytorch_root = pathlib.Path(__file__).resolve().parent.parent
    functorch_test_dir = os.path.join(pytorch_root, 'functorch', 'test')
    result = discover_tests(pathlib.Path(functorch_test_dir))
    result = [os.path.join(functorch_test_dir, r) for r in result]

    # Sanity check
    assert len(result) >= 8
    return result

FUNCTORCH_TESTS = discover_functorch_tests()
>>>>>>> bc6dc8d2

TESTS_REQUIRING_LAPACK = [
    "distributions/test_constraints",
    "distributions/test_distributions",
]


def print_to_stderr(message):
    print(message, file=sys.stderr)


def get_executable_command(options, allow_pytest, disable_coverage=False):
    if options.coverage and not disable_coverage:
        executable = ["coverage", "run", "--parallel-mode", "--source=torch"]
    else:
        executable = [sys.executable, "-bb"]
    if options.pytest:
        if allow_pytest:
            executable += ["-m", "pytest"]
        else:
            print_to_stderr(
                "Pytest cannot be used for this test. Falling back to unittest."
            )
    return executable


def run_test(
    test_module,
    test_directory,
    options,
    launcher_cmd=None,
    extra_unittest_args=None,
    env=None,
) -> int:
    unittest_args = options.additional_unittest_args.copy()
    if options.verbose:
        unittest_args.append(f'-{"v"*options.verbose}')  # in case of pytest
    if test_module in RUN_PARALLEL_BLOCKLIST:
        unittest_args = [
            arg for arg in unittest_args if not arg.startswith("--run-parallel")
        ]
    if extra_unittest_args:
        assert isinstance(extra_unittest_args, list)
        unittest_args.extend(extra_unittest_args)

    # If using pytest, replace -f with equivalent -x
    if options.pytest:
        unittest_args = [arg if arg != "-f" else "-x" for arg in unittest_args]
    elif IS_CI:
        # use the downloaded test cases configuration, not supported in pytest
        unittest_args.extend(["--import-slow-tests", "--import-disabled-tests"])

    # Extra arguments are not supported with pytest
    executable = get_executable_command(
        options, allow_pytest=not extra_unittest_args
    )

    # Can't call `python -m unittest test_*` here because it doesn't run code
    # in `if __name__ == '__main__': `. So call `python test_*.py` instead.
    argv = [test_module + ".py"] + unittest_args

    os.makedirs(REPO_ROOT / "test" / "test-reports", exist_ok=True)
    log_fd, log_path = tempfile.mkstemp(dir=REPO_ROOT / "test" / "test-reports",
                                        prefix="{}_".format(test_module.replace("\\", "-").replace("/", "-")))
    os.close(log_fd)
    command = (launcher_cmd or []) + executable + argv
    print_to_stderr("Executing {} ... [{}]".format(command, datetime.now()))
    with open(log_path, "w") as f:
        ret_code = shell(command, test_directory, stdout=f, stderr=f, env=env)
    print_log_file(test_module, log_path)
    os.remove(log_path)
    return ret_code


def test_cuda_primary_ctx(test_module, test_directory, options):
    return run_test(
        test_module, test_directory, options, extra_unittest_args=["--subprocess"]
    )


run_test_with_subprocess = functools.partial(run_test, extra_unittest_args=["--subprocess"])


def get_run_test_with_subprocess_fn():
    return lambda test_module, test_directory, options: run_test_with_subprocess(test_module, test_directory, options)


def _test_cpp_extensions_aot(test_directory, options, use_ninja):
    if use_ninja:
        try:
            cpp_extension.verify_ninja_availability()
        except RuntimeError:
            print(CPP_EXTENSIONS_ERROR)
            return 1

    # Wipe the build folder, if it exists already
    cpp_extensions_test_dir = os.path.join(test_directory, "cpp_extensions")
    cpp_extensions_test_build_dir = os.path.join(cpp_extensions_test_dir, "build")
    if os.path.exists(cpp_extensions_test_build_dir):
        shutil.rmtree(cpp_extensions_test_build_dir)

    # Build the test cpp extensions modules
    shell_env = os.environ.copy()
    shell_env["USE_NINJA"] = str(1 if use_ninja else 0)
    cmd = [sys.executable, "setup.py", "install", "--root", "./install"]
    return_code = shell(cmd, cwd=cpp_extensions_test_dir, env=shell_env)
    if return_code != 0:
        return return_code
    if sys.platform != "win32":
        return_code = shell(
            cmd,
            cwd=os.path.join(cpp_extensions_test_dir, "no_python_abi_suffix_test"),
            env=shell_env,
        )
        if return_code != 0:
            return return_code

    # "install" the test modules and run tests
    python_path = os.environ.get("PYTHONPATH", "")
    from shutil import copyfile

    os.environ['USE_NINJA'] = shell_env['USE_NINJA']
    test_module = "test_cpp_extensions_aot" + ("_ninja" if use_ninja else "_no_ninja")
    copyfile(
        test_directory + "/test_cpp_extensions_aot.py",
        test_directory + "/" + test_module + ".py",
    )
    try:
        cpp_extensions = os.path.join(test_directory, "cpp_extensions")
        install_directory = ""
        # install directory is the one that is named site-packages
        for root, directories, _ in os.walk(os.path.join(cpp_extensions, "install")):
            for directory in directories:
                if "-packages" in directory:
                    install_directory = os.path.join(root, directory)

        assert install_directory, "install_directory must not be empty"
        os.environ["PYTHONPATH"] = os.pathsep.join([install_directory, python_path])
        return run_test(test_module, test_directory, options)
    finally:
        os.environ["PYTHONPATH"] = python_path
        if os.path.exists(test_directory + "/" + test_module + ".py"):
            os.remove(test_directory + "/" + test_module + ".py")
        os.environ.pop('USE_NINJA')


def test_cpp_extensions_aot_ninja(test_module, test_directory, options):
    return _test_cpp_extensions_aot(test_directory, options, use_ninja=True)


def test_cpp_extensions_aot_no_ninja(test_module, test_directory, options):
    return _test_cpp_extensions_aot(test_directory, options, use_ninja=False)


def test_distributed(test_module, test_directory, options):
    # MPI tests are broken with Python-3.9
    mpi_available = subprocess.call(
        "command -v mpiexec", shell=True
    ) == 0 and sys.version_info < (3, 9)
    if options.verbose and not mpi_available:
        print_to_stderr("MPI not available -- MPI backend tests will be skipped")
    config = DISTRIBUTED_TESTS_CONFIG

    for with_init_file in {True, False}:
        # Run all distributed backends in parallel, trying to run env/file init
        # methods in parallel too ends in failures in which the subprocesses
        # timeout
        pool = Pool(processes=len(config))
        return_codes = []
        tmp_dirs = []

        for backend, env_vars in config.items():
            if sys.platform == "win32" and backend != "gloo":
                continue
            if backend == "mpi" and not mpi_available:
                continue
            if sys.platform == "win32" and not with_init_file:
                continue
            tmp_dir = tempfile.mkdtemp()
            tmp_dirs.append(tmp_dir)
            if options.verbose:
                init_str = "with {} init_method"
                with_init = init_str.format("file" if with_init_file else "env")
                print_to_stderr(
                    "Running distributed tests for the {} backend {}".format(
                        backend, with_init
                    )
                )
            old_environ = dict(os.environ)
            os.environ["TEMP_DIR"] = tmp_dir
            os.environ["BACKEND"] = backend
            os.environ["INIT_METHOD"] = "env://"
            os.environ.update(env_vars)
            if with_init_file:
                if test_module == "test_distributed_spawn":
                    init_method = f"{FILE_SCHEMA}{tmp_dir}/"
                else:
                    init_method = f"{FILE_SCHEMA}{tmp_dir}/shared_init_file"
                os.environ["INIT_METHOD"] = init_method

            try:
                os.mkdir(os.path.join(tmp_dir, "barrier"))
                os.mkdir(os.path.join(tmp_dir, "test_dir"))
                if backend == "mpi":
                    # test mpiexec for --noprefix option
                    with open(os.devnull, "w") as devnull:
                        allowrunasroot_opt = (
                            "--allow-run-as-root"
                            if subprocess.call(
                                'mpiexec --allow-run-as-root -n 1 bash -c ""',
                                shell=True,
                                stdout=devnull,
                                stderr=subprocess.STDOUT,
                            )
                            == 0
                            else ""
                        )
                        noprefix_opt = (
                            "--noprefix"
                            if subprocess.call(
                                f'mpiexec {allowrunasroot_opt} -n 1 --noprefix bash -c ""',
                                shell=True,
                                stdout=devnull,
                                stderr=subprocess.STDOUT,
                            )
                            == 0
                            else ""
                        )

                    mpiexec = ["mpiexec", "-n", "3", noprefix_opt, allowrunasroot_opt]
                    return_code = pool.apply_async(
                        run_test,
                        args=(test_module, test_directory, options),
                        kwds={
                            "launcher_cmd": mpiexec,
                            "env": os.environ.copy(),
                        }
                    )
                else:
                    return_code = pool.apply_async(
                        run_test,
                        args=(test_module, test_directory, options),
                        kwds={
                            "extra_unittest_args": ["--subprocess"],
                            "env": os.environ.copy(),
                        }
                    )

                return_codes.append(return_code)

            finally:
                os.environ.clear()
                os.environ.update(old_environ)

        pool.close()
        # Close the pool and wait for all the processes to finish
        pool.join()

        for tmp_dir in tmp_dirs:
            shutil.rmtree(tmp_dir)

        for return_code in return_codes:
            if return_code.get() != 0:
                return return_code

    return 0


def run_doctests(test_module, test_directory, options):
    """
    Assumes the incoming test module is called doctest, and simply executes the
    xdoctest runner on the torch library itself.
    """
    import xdoctest
    import pathlib
    pkgpath = pathlib.Path(torch.__file__).parent

    #
    enabled = {
        # TODO: expose these options to the user
        # Temporary disable all feature-conditional tests
        # 'lapack': 'auto',
        # 'cuda': 'auto',
        # 'cuda1': 'auto',
        # 'qengine': 'auto',
        'lapack': 0,
        'cuda': 0,
        'cuda1': 0,
        'qengine': 0,
    }

    # Resolve "auto" based on a test to determine if the feature is available.
    if enabled['cuda'] == 'auto' and torch.cuda.is_available():
        enabled['cuda'] = True

    if enabled['cuda1'] == 'auto' and torch.cuda.is_available() and torch.cuda.device_count() > 1:
        enabled['cuda1'] = True

    if enabled['lapack'] == 'auto' and torch._C.has_lapack:
        enabled['lapack'] = True

    if enabled['qengine'] == 'auto':
        try:
            # Is there a better check if quantization is enabled?
            import torch.nn.quantized as nnq  # NOQA
            torch.backends.quantized.engine = 'qnnpack'
            torch.backends.quantized.engine = 'fbgemm'
        except (ImportError, RuntimeError):
            ...
        else:
            enabled['qengine'] = True

    # Set doctest environment variables
    if enabled['cuda']:
        os.environ['TORCH_DOCTEST_CUDA'] = '1'

    if enabled['cuda1']:
        os.environ['TORCH_DOCTEST_CUDA1'] = '1'

    if enabled['lapack']:
        os.environ['TORCH_DOCTEST_LAPACK'] = '1'

    if enabled['qengine']:
        os.environ['TORCH_DOCTEST_QENGINE'] = '1'

    pkgpath = os.path.dirname(torch.__file__)
    xdoctest_config = {
        'global_exec': r'\n'.join([
            'from torch import nn',
            'import torch.nn.functional as F',
            'import torch',
        ]),
        'style': 'google',
        'options': '+IGNORE_WHITESPACE',
    }
    xdoctest_verbose = max(1, options.verbose)
    run_summary = xdoctest.runner.doctest_module(
        os.fspath(pkgpath), config=xdoctest_config, verbose=xdoctest_verbose,
        command=options.xdoctest_command, argv=[])
    result = 1 if run_summary.get('n_failed', 0) else 0
    return result


def print_log_file(test: str, file_path: str) -> None:
    with open(file_path, "r") as f:
        print_to_stderr("")
        print_to_stderr(f"PRINT LOG FILE of {test} ({file_path})")
        print_to_stderr(f"##[group]PRINT LOG FILE of {test} ({file_path})")
        print_to_stderr(f.read())
        print_to_stderr("##[endgroup]")
        print_to_stderr(f"FINISHED PRINT LOG FILE of {test} ({file_path})")
        print_to_stderr("")


def run_test_ops(test_module, test_directory, options):
    if 'slow-gradcheck' in os.getenv("BUILD_ENVIRONMENT", ""):
        # there are a lot of tests that take up a lot of space in slowgrad check, so don't bother parallelizing
        # it's also on periodic so we don't care about TTS as much
        return run_test(test_module, test_directory, copy.deepcopy(options),
                        extra_unittest_args=["--use-pytest", '-vv', '-x', '--reruns=2', '-rfEX'],
                        )
    NUM_PROCS = 3
    return_codes = []
    os.environ["NUM_PARALLEL_PROCS"] = str(NUM_PROCS)
    pool = get_context("spawn").Pool(NUM_PROCS)
    for i in range(NUM_PROCS):
        return_code = pool.apply_async(run_test, args=(test_module, test_directory, copy.deepcopy(options)),
                                       kwds={"extra_unittest_args": ["--use-pytest", '-vv', '-x', '--reruns=2', '-rfEX',
                                                                     f'--shard-id={i}', f'--num-shards={NUM_PROCS}',
                                                                     "-k=not _linalg_cholesky_"],
                                             })
        return_codes.append(return_code)
    pool.close()
    pool.join()
    del os.environ['NUM_PARALLEL_PROCS']

    for return_code in return_codes:
        if return_code.get() != 0:
            return return_code.get()
    return_code = run_test(test_module, test_directory, copy.deepcopy(options),
                           extra_unittest_args=["--use-pytest", '-vv', '-x', '--reruns=2', '-rfEX',
                                                "-k=_linalg_cholesky_"],
                           )
    return return_code


CUSTOM_HANDLERS = {
    "test_cuda_primary_ctx": test_cuda_primary_ctx,
    "test_cuda_trace": get_run_test_with_subprocess_fn(),
    "test_cpp_extensions_aot_no_ninja": test_cpp_extensions_aot_no_ninja,
    "test_cpp_extensions_aot_ninja": test_cpp_extensions_aot_ninja,
    "distributed/test_distributed_spawn": test_distributed,
    "distributed/algorithms/quantization/test_quantization": test_distributed,
    "distributed/test_c10d_nccl": get_run_test_with_subprocess_fn(),
    "distributed/test_c10d_gloo": get_run_test_with_subprocess_fn(),
    "distributed/test_c10d_common": get_run_test_with_subprocess_fn(),
    "distributed/test_c10d_spawn_gloo": get_run_test_with_subprocess_fn(),
    "distributed/test_c10d_spawn_nccl": get_run_test_with_subprocess_fn(),
    "distributed/test_store": get_run_test_with_subprocess_fn(),
    "distributed/test_pg_wrapper": get_run_test_with_subprocess_fn(),
    "distributed/rpc/test_faulty_agent": get_run_test_with_subprocess_fn(),
    "distributed/rpc/test_tensorpipe_agent": get_run_test_with_subprocess_fn(),
    "distributed/rpc/test_share_memory": get_run_test_with_subprocess_fn(),
    "distributed/rpc/cuda/test_tensorpipe_agent": get_run_test_with_subprocess_fn(),
    "doctests": run_doctests,
    "test_ops": run_test_ops,
    "test_ops_gradients": run_test_ops,
    "test_ops_jit": run_test_ops,
    "functorch/test_ops": run_test_ops,
}


def parse_test_module(test):
    return test.split(".")[0]


class TestChoices(list):
    def __init__(self, *args, **kwargs):
        super(TestChoices, self).__init__(args[0])

    def __contains__(self, item):
        return list.__contains__(self, parse_test_module(item))


def parse_args():
    parser = argparse.ArgumentParser(
        description="Run the PyTorch unit test suite",
        epilog="where TESTS is any of: {}".format(", ".join(TESTS)),
        formatter_class=argparse.RawTextHelpFormatter,
        parents=[common_parser]
    )
    parser.add_argument(
        "-v",
        "--verbose",
        action="count",
        default=0,
        help="print verbose information and test-by-test results",
    )
    parser.add_argument("--jit", "--jit", action="store_true", help="run all jit tests")
    parser.add_argument(
        "--distributed-tests",
        "--distributed-tests",
        action="store_true",
        help="run all distributed tests",
    )
    parser.add_argument(
        "--functorch",
        "--functorch",
        action="store_true",
        help=(
            "If this flag is present, we will only run functorch tests. "
            "If this flag is not present, we will not run any functorch tests. "
            "This requires functorch to already be installed."
        )
    )
    parser.add_argument(
        "-core",
        "--core",
        action="store_true",
        help="Only run core tests, or tests that validate PyTorch's ops, modules,"
        "and autograd. They are defined by CORE_TEST_LIST."
    )
    parser.add_argument(
        "-pt",
        "--pytest",
        action="store_true",
        help="If true, use `pytest` to execute the tests. E.g., this runs "
        "TestTorch with pytest in verbose and coverage mode: "
        "python run_test.py -vci torch -pt",
    )
    parser.add_argument(
        "-c",
        "--coverage",
        action="store_true",
        help="enable coverage",
        default=PYTORCH_COLLECT_COVERAGE,
    )
    parser.add_argument(
        "-i",
        "--include",
        nargs="+",
        choices=TestChoices(TESTS),
        default=TESTS,
        metavar="TESTS",
        help="select a set of tests to include (defaults to ALL tests)."
        " tests must be a part of the TESTS list defined in run_test.py",
    )
    parser.add_argument(
        "-x",
        "--exclude",
        nargs="+",
        choices=TESTS,
        metavar="TESTS",
        default=[],
        help="select a set of tests to exclude",
    )
    parser.add_argument(
        "-f",
        "--first",
        choices=TESTS,
        metavar="TESTS",
        help="select the test to start from (excludes previous tests)",
    )
    parser.add_argument(
        "-l",
        "--last",
        choices=TESTS,
        metavar="TESTS",
        help="select the last test to run (excludes following tests)",
    )
    parser.add_argument(
        "--bring-to-front",
        nargs="+",
        choices=TestChoices(TESTS),
        default=[],
        metavar="TESTS",
        help="select a set of tests to run first. This can be used in situations"
        " where you want to run all tests, but care more about some set, "
        "e.g. after making a change to a specific component",
    )
    parser.add_argument(
        "--ignore-win-blocklist",
        action="store_true",
        help="always run blocklisted windows tests",
    )
    # NS: Disable target determination until it can be made more reliable
    # parser.add_argument(
    #     "--determine-from",
    #     help="File of affected source filenames to determine which tests to run.",
    # )
    parser.add_argument(
        "--continue-through-error",
        action="store_true",
        help="Runs the full test suite despite one of the tests failing",
        default=strtobool(os.environ.get("CONTINUE_THROUGH_ERROR", "False")),
    )
    parser.add_argument(
        "additional_unittest_args",
        nargs="*",
        help="additional arguments passed through to unittest, e.g., "
        "python run_test.py -i sparse -- TestSparse.test_factory_size_check",
    )
    parser.add_argument(
        "--shard",
        nargs=2,
        type=int,
        help="runs a shard of the tests (taking into account other selections), e.g., "
        "--shard 2 3 will break up the selected tests into 3 shards and run the tests "
        "in the 2nd shard (the first number should not exceed the second)",
    )
    parser.add_argument(
        "--exclude-jit-executor",
        action="store_true",
        help="exclude tests that are run for a specific jit config",
    )
    parser.add_argument(
        "--exclude-distributed-tests",
        action="store_true",
        help="exclude distributed tests",
    )
    parser.add_argument(
        "--dry-run",
        action="store_true",
        help="Only list the test that will run.",
    )
    parser.add_argument(
        "--xdoctest-command",
        default='list',
        help=(
            "Control the specific doctest action. "
            "Use 'list' to simply parse doctests and check syntax. "
            "Use 'all' to execute all doctests or specify a specific "
            "doctest to run")
    )
    return parser.parse_args()


def find_test_index(test, selected_tests, find_last_index=False):
    """Find the index of the first or last occurrence of a given test/test module in the list of selected tests.

    This function is used to determine the indices when slicing the list of selected tests when
    ``options.first``(:attr:`find_last_index`=False) and/or ``options.last``(:attr:`find_last_index`=True) are used.

    :attr:`selected_tests` can be a list that contains multiple consequent occurrences of tests
    as part of the same test module, e.g.:

    ```
    selected_tests = ['autograd', 'cuda', **'torch.TestTorch.test_acos',
                     'torch.TestTorch.test_tan', 'torch.TestTorch.test_add'**, 'utils']
    ```

    If :attr:`test`='torch' and :attr:`find_last_index`=False, result should be **2**.
    If :attr:`test`='torch' and :attr:`find_last_index`=True, result should be **4**.

    Args:
        test (str): Name of test to lookup
        selected_tests (list): List of tests
        find_last_index (bool, optional): should we lookup the index of first or last
            occurrence (first is default)

    Returns:
        index of the first or last occurrence of the given test
    """
    idx = 0
    found_idx = -1
    for t in selected_tests:
        if t.startswith(test):
            found_idx = idx
            if not find_last_index:
                break
        idx += 1
    return found_idx


def exclude_tests(exclude_list, selected_tests, exclude_message=None):
    for exclude_test in exclude_list:
        tests_copy = selected_tests[:]
        for test in tests_copy:
            if test.startswith(exclude_test):
                if exclude_message is not None:
                    print_to_stderr("Excluding {} {}".format(test, exclude_message))
                selected_tests.remove(test)
    return selected_tests


<<<<<<< HEAD
def must_serial(file: str) -> bool:
    return (
        "distributed" in os.getenv("TEST_CONFIG", "") or
        "dynamo" in os.getenv("TEST_CONFIG", "") or
        "distributed" in file or
        file in CUSTOM_HANDLERS or
        file in RUN_PARALLEL_BLOCKLIST or
        file in CI_SERIAL_LIST
    )


=======
>>>>>>> bc6dc8d2
def get_selected_tests(options):
    selected_tests = options.include

    # filter if there's JIT only and distributed only test options
    if options.jit:
        selected_tests = list(
            filter(lambda test_name: "jit" in test_name, selected_tests)
        )

    if options.distributed_tests:
        selected_tests = list(
            filter(lambda test_name: test_name in DISTRIBUTED_TESTS, selected_tests)
        )

    # Filter to only run core tests when --core option is specified
    if options.core:
        selected_tests = list(
            filter(lambda test_name: test_name in CORE_TEST_LIST, selected_tests)
        )

    if options.functorch:
        selected_tests = FUNCTORCH_TESTS
    else:
        # Exclude all functorch tests otherwise
        options.exclude.extend(FUNCTORCH_TESTS)

    # process reordering
    if options.bring_to_front:
        to_front = set(options.bring_to_front)
        selected_tests = options.bring_to_front + list(
            filter(lambda name: name not in to_front, selected_tests)
        )

    if options.first:
        first_index = find_test_index(options.first, selected_tests)
        selected_tests = selected_tests[first_index:]

    if options.last:
        last_index = find_test_index(options.last, selected_tests, find_last_index=True)
        selected_tests = selected_tests[: last_index + 1]

    # process exclusion
    if options.exclude_jit_executor:
        options.exclude.extend(JIT_EXECUTOR_TESTS)

    if options.exclude_distributed_tests:
        options.exclude.extend(DISTRIBUTED_TESTS)

    # these tests failing in CUDA 11.6 temporary disabling. issue https://github.com/pytorch/pytorch/issues/75375
    if torch.version.cuda is not None and LooseVersion(torch.version.cuda) >= "11.6":
        options.exclude.extend(["distributions/test_constraints"])

    selected_tests = exclude_tests(options.exclude, selected_tests)

    if sys.platform == "win32" and not options.ignore_win_blocklist:
        target_arch = os.environ.get("VSCMD_ARG_TGT_ARCH")
        if target_arch != "x64":
            WINDOWS_BLOCKLIST.append("cpp_extensions_aot_no_ninja")
            WINDOWS_BLOCKLIST.append("cpp_extensions_aot_ninja")
            WINDOWS_BLOCKLIST.append("cpp_extensions_jit")
            WINDOWS_BLOCKLIST.append("jit")
            WINDOWS_BLOCKLIST.append("jit_fuser")

        # This is exception that's caused by this issue https://github.com/pytorch/pytorch/issues/69460
        # This below code should be removed once this issue is solved
        if torch.version.cuda is not None and LooseVersion(torch.version.cuda) >= "11.5":
            WINDOWS_BLOCKLIST.append("test_cpp_extensions_aot")
            WINDOWS_BLOCKLIST.append("test_cpp_extensions_aot_ninja")
            WINDOWS_BLOCKLIST.append("test_cpp_extensions_aot_no_ninja")

        selected_tests = exclude_tests(WINDOWS_BLOCKLIST, selected_tests, "on Windows")

    elif TEST_WITH_ROCM:
        selected_tests = exclude_tests(ROCM_BLOCKLIST, selected_tests, "on ROCm")

    # sharding
    if options.shard:
        assert len(options.shard) == 2, "Unexpected shard format"
        assert min(options.shard) > 0, "Shards must be positive numbers"
        which_shard, num_shards = options.shard
        assert (
            which_shard <= num_shards
        ), "Selected shard must be less than or equal to total number of shards"
        assert num_shards <= len(
            selected_tests
        ), f"Number of shards must be less than {len(selected_tests)}"

        if num_shards == 1:
            return selected_tests

        # Download previous test times to make sharding decisions
        path = os.path.join(str(REPO_ROOT), TEST_TIMES_FILE)
        if os.path.exists(path):
            with open(path, "r") as f:
                test_file_times = cast(Dict[str, Any], json.load(f))
        else:
            test_file_times = {}
        test_config = os.environ.get("TEST_CONFIG")
        if test_config not in test_file_times:
            print(
                "::warning:: Gathered no stats from artifacts. Proceeding with default sharding plan."
            )
            selected_tests = selected_tests[which_shard - 1 :: num_shards]
        else:
            print("Found test time stats from artifacts")
            test_file_times_config = test_file_times[test_config]
            shards = calculate_shards(num_shards, selected_tests, test_file_times_config)
            _, tests_from_shard = shards[which_shard - 1]
            selected_tests = tests_from_shard

    # skip all distributed tests if distributed package is not available.
    if not dist.is_available():
        selected_tests = exclude_tests(DISTRIBUTED_TESTS, selected_tests,
                                       "PyTorch is built without distributed support.")

    # skip tests that require LAPACK when it's not available
    if not torch._C.has_lapack:
        selected_tests = exclude_tests(TESTS_REQUIRING_LAPACK, selected_tests,
                                       "PyTorch is built without LAPACK support.")

    return selected_tests


def run_test_module(test: str, test_directory: str, options) -> Optional[str]:
    test_module = parse_test_module(test)

    # Printing the date here can help diagnose which tests are slow
    print_to_stderr("Running {} ... [{}]".format(test, datetime.now()))
    handler = CUSTOM_HANDLERS.get(test_module, run_test)
    return_code = handler(test_module, test_directory, options)
    assert isinstance(return_code, int) and not isinstance(
        return_code, bool
    ), f"While running {test} got non integer return code {return_code}"
    if return_code == 0:
        return None

    message = f"{test} failed!"
    if return_code < 0:
        # subprocess.Popen returns the child process' exit signal as
        # return code -N, where N is the signal number.
        signal_name = SIGNALS_TO_NAMES_DICT[-return_code]
        message += f" Received signal: {signal_name}"
    return message


def main():
    options = parse_args()

    test_directory = str(REPO_ROOT / "test")
    selected_tests = get_selected_tests(options)

    if options.verbose:
        print_to_stderr("Selected tests:\n {}".format("\n ".join(selected_tests)))

    if options.dry_run:
        return

    if options.coverage and not PYTORCH_COLLECT_COVERAGE:
        shell(["coverage", "erase"])

    if IS_CI:
        selected_tests = get_reordered_tests(selected_tests)
        # downloading test cases configuration to local environment
        get_test_case_configs(dirpath=test_directory)

    has_failed = False
    failure_messages = []
    try:
        for test in selected_tests:
            options_clone = copy.deepcopy(options)
            if test in USE_PYTEST_LIST:
                options_clone.pytest = True
            err_message = run_test_module(test, test_directory, options_clone)
            if err_message is None:
                continue
            has_failed = True
            failure_messages.append(err_message)
            if not options_clone.continue_through_error:
                raise RuntimeError(err_message)
            print_to_stderr(err_message)
    finally:
        if options.coverage:
            from coverage import Coverage

            with set_cwd(test_directory):
                cov = Coverage()
                if PYTORCH_COLLECT_COVERAGE:
                    cov.load()
                cov.combine(strict=False)
                cov.save()
                if not PYTORCH_COLLECT_COVERAGE:
                    cov.html_report()

    if options.continue_through_error and has_failed:
        for err in failure_messages:
            print_to_stderr(err)
        sys.exit(1)


if __name__ == "__main__":
    main()<|MERGE_RESOLUTION|>--- conflicted
+++ resolved
@@ -332,23 +332,7 @@
 ]
 
 DISTRIBUTED_TESTS = [test for test in TESTS if test.startswith("distributed")]
-<<<<<<< HEAD
 FUNCTORCH_TESTS = [test for test in TESTS if test.startswith("functorch")]
-=======
-
-
-def discover_functorch_tests():
-    pytorch_root = pathlib.Path(__file__).resolve().parent.parent
-    functorch_test_dir = os.path.join(pytorch_root, 'functorch', 'test')
-    result = discover_tests(pathlib.Path(functorch_test_dir))
-    result = [os.path.join(functorch_test_dir, r) for r in result]
-
-    # Sanity check
-    assert len(result) >= 8
-    return result
-
-FUNCTORCH_TESTS = discover_functorch_tests()
->>>>>>> bc6dc8d2
 
 TESTS_REQUIRING_LAPACK = [
     "distributions/test_constraints",
@@ -974,20 +958,6 @@
     return selected_tests
 
 
-<<<<<<< HEAD
-def must_serial(file: str) -> bool:
-    return (
-        "distributed" in os.getenv("TEST_CONFIG", "") or
-        "dynamo" in os.getenv("TEST_CONFIG", "") or
-        "distributed" in file or
-        file in CUSTOM_HANDLERS or
-        file in RUN_PARALLEL_BLOCKLIST or
-        file in CI_SERIAL_LIST
-    )
-
-
-=======
->>>>>>> bc6dc8d2
 def get_selected_tests(options):
     selected_tests = options.include
 
