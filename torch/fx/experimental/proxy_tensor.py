--- conflicted
+++ resolved
@@ -614,17 +614,7 @@
             "fake": wrap_fake_concrete,
             "symbolic": wrap_fake_symbolic,
         }
-<<<<<<< HEAD
-
-        if tracing_mode == "symbolic":
-            flat_shapes = shape_env.create_shapes_for_args(args)
-            flat_args, spec = pytree.tree_flatten(args)
-            args = pytree.tree_unflatten(list(map(lambda a: wrap_fake_symbolic(a[0], a[1]), zip(flat_args, flat_shapes))), spec)
-        else:
-            args = pytree.tree_map(wrap_fn_map[tracing_mode], args)
-=======
         args = pytree.tree_map(wrap_fn_map[tracing_mode], args)
->>>>>>> b734595c
 
         if not hasattr(inspect.unwrap(f), '__code__') or inspect.unwrap(f).__code__.co_flags & inspect.CO_VARARGS:
             # FX doesn't support varargs, so we gotta fake up a wrapper
