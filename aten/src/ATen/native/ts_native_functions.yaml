backend: Lazy
cpp_namespace: torch::lazy
full_codegen:
  - _adaptive_avg_pool2d
  - _adaptive_avg_pool2d_backward
  - _log_softmax
  - _log_softmax_backward_data
  - _softmax
  - _softmax_backward_data
  - abs
  - add.Tensor
  - addcdiv
  - addcmul
  - addmm
  - arange.start_out
  - all
  - any
  - avg_pool2d
  - avg_pool2d_backward
  - baddbmm
  - bernoulli
  - bernoulli.p
  - binary_cross_entropy
  - binary_cross_entropy_backward
  - bitwise_and.Tensor
  - bitwise_or.Tensor
  - bmm
  - cat
  - clamp
  - clamp_min
  - constant_pad_nd
  - convolution
  - convolution_backward
  - cos
  - cumsum
  - div.Tensor
  - div.Tensor_mode
  - elu
  - elu_backward
  - embedding
  - embedding_dense_backward
  - eq.Scalar
  - eq.Tensor
  - exp
  - flip
  - floor
  - frac
  - gather
  - ge.Scalar
  - ge.Tensor
  - gelu
  - gelu_backward
  - glu
  - glu_backward
  - glu_jvp
  - grid_sampler_2d
  - grid_sampler_2d_backward
  - gt.Scalar
  - gt.Tensor
  - hardsigmoid
  - index_select
  - le.Scalar
  - le.Tensor
  - leaky_relu
  - leaky_relu_backward
  - log
  - log2
  - logdet
  - log_sigmoid_backward
  - log_sigmoid_forward
  - lt.Scalar
  - lt.Tensor
  - masked_fill.Scalar
  - masked_fill.Tensor
  - max
  - max.dim
  - max_pool2d_with_indices
  - max_pool2d_with_indices_backward
  - maximum
  - mean
  - mean.dim
  - min
  - minimum
  - mm
  - mul.Tensor
  - mv
  - native_batch_norm
  - native_batch_norm_backward
  - native_dropout
  - native_dropout_backward
  - native_layer_norm
  - native_layer_norm_backward
  - ne.Scalar
  - ne.Tensor
  - neg
  - nll_loss_backward
  - nll_loss_forward
  - nll_loss2d_backward
  - nll_loss2d_forward
  - nonzero
  - norm.ScalarOpt_dim
  - pow.Tensor_Scalar
  - pow.Tensor_Tensor
  - random
  - random.from
  - random.to
  - reciprocal
  - relu
  - remainder.Tensor
  - repeat
  - rsqrt
  - scatter_add
  - sgn
  - sigmoid
  - sigmoid_backward
  - silu
  - smooth_l1_loss
  - smooth_l1_loss_backward
  - softplus
  - softplus_backward
  - sort
  - sqrt
  - stack
  - std
  - std.dim
  - std.correction
  - sub.Tensor
  - sum
  - sum.dim_IntList
  - tanh
  - tanh_backward
  - threshold
  - threshold_backward
  - topk
  - trace
  - tril
  - triu
  - trunc
  - upsample_bilinear2d
  - upsample_bilinear2d_backward
  - upsample_nearest2d
  - upsample_nearest2d_backward
  - zero
  - alias_copy
  - as_strided_copy
  - diagonal_copy
  - expand_copy
  - permute_copy
  - _reshape_alias_copy
  - select_copy.int
  - detach_copy
  - slice_copy.Tensor
  # Not implemented yet because LTC codegen doesn't currently work
  # for ops that return lists of tensors.
  #- split_copy.Tensor
  #- split_with_sizes_copy
  #- unbind_copy.int
  - squeeze_copy
  - squeeze_copy.dim
  - t_copy
  - transpose_copy.int
  - unsqueeze_copy
  - view_copy
  - view_copy.dtype
  - unfold_copy
  - select_scatter
  - slice_scatter
  - diagonal_scatter
  - as_strided_scatter
ir_gen:
  - selu
supported:
  - clone
  - _copy_from
  - _copy_from_and_resize
  - empty.memory_format
  - empty_strided
  - fill_.Scalar
  - normal_
  - max_pool3d_with_indices
  - max_pool3d_with_indices_backward
  - _to_copy
  - _unsafe_view
  - lift
  - lift_fresh
  # Below are all operators that are "composite" in core,
  # but require us to explicitly re-enable functionalization in order to use them.
  # Why? These operators are all CompositeExplicitAutograd, which mean that they run
  # after functionalization,
  # but their implementations call view operators (which we need to functionalize away).
  - block_diag
  - diagonal_backward
  - slice_backward
  - new_empty_strided
  - narrow_copy
  - pixel_shuffle
  - pixel_unshuffle
  - select_backward
  - _trilinear
  - linalg_pinv.atol_rtol_tensor
  - logsumexp.out
symint:
  - empty.memory_format
  - expand
  - expand_copy
  - narrow_copy
  - view
  - view_copy
<<<<<<< HEAD
  - slice_backward
  - slice_copy.Tensor
  - slice_scatter
=======
  - as_strided_copy
  - as_strided_scatter
>>>>>>> 8eee5ec7
  - empty_strided
  - new_empty_strided
  - embedding_dense_backward
autograd:
  - max_pool3d
  - native_group_norm

# Ops that don't have a native schema definitions and are dispatched within Lazy Tensor Core
non_native:
  - func: scalar(Scalar value, ScalarType type) -> Tensor
    opkind: at::prim::Constant
    properties:
      - ShapeCompute
      - TreatScalarsAsConstants
      - CanBeReusedDeclOnly
  - func: expand(Tensor input, int[] size, bool is_scalar_expand) -> Tensor
  - func: view(Tensor input, int[] output_size) -> Tensor
    properties:
      - ShapeCompute
  - func: cast(Tensor input, ScalarType dtype, ScalarType? stype) -> Tensor
    opkind: ltc_cast
    properties:
      - ShapeCompute

  # View ops only required until proper functionalization pass is introduced into LTC
  - func: as_strided_view_update(Tensor target, Tensor input, int[] size, int[] stride, int storage_offset) -> Tensor
    opkind: ltc_as_strided_view_update
  - func: as_strided(Tensor input, int[] size, int[] stride, int storage_offset) -> Tensor
  - func: diagonal_view_update(Tensor target, Tensor input, int offset, int dim1, int dim2) -> Tensor
    opkind: ltc_diagonal_view_update
    properties:
      - ShapeCompute
  - func: diagonal(Tensor input, int offset, int dim1, int dim2) -> Tensor
  - func: narrow_view_update(Tensor input, Tensor source, int[] base_indices) -> Tensor
    opkind: ltc_narrow_view_update
  - func: narrow(Tensor input, int[] base_indices, int[] sizes) -> Tensor
  - func: permute(Tensor input, int[] dims) -> Tensor
  - func: resize(Tensor input, int[] size) -> Tensor
  - func: select_view_update(Tensor target, Tensor source, int dim, int start, int end, int stride) -> Tensor
    opkind: ltc_select_view_update
    properties:
      - ShapeCompute
  - func: select(Tensor input, int dim, int start, int end, int stride) -> Tensor
  - func: squeeze(Tensor input, int dim) -> Tensor
  - func: unsqueeze(Tensor input, int dim) -> Tensor<|MERGE_RESOLUTION|>--- conflicted
+++ resolved
@@ -206,14 +206,11 @@
   - narrow_copy
   - view
   - view_copy
-<<<<<<< HEAD
+  - as_strided_copy
+  - as_strided_scatter
   - slice_backward
   - slice_copy.Tensor
   - slice_scatter
-=======
-  - as_strided_copy
-  - as_strided_scatter
->>>>>>> 8eee5ec7
   - empty_strided
   - new_empty_strided
   - embedding_dense_backward
